--- conflicted
+++ resolved
@@ -1,15 +1,11 @@
 # Release History
 
-<<<<<<< HEAD
-## 12.7.0-beta.1 (Unreleased)
-
+## 12.7.0-beta.3 (Unreleased)
+- Added support for service version 2020-08-04.
+- Added support for Share and Share Snapshot Lease.
 
 ## 12.6.1 (2021-03-29)
 - Fixed bug where ClientDiagnostics's DiagnosticListener was leaking resources.
-=======
-## 12.7.0-beta.3 (Unreleased)
-- Added support for service version 2020-08-04.
-- Added support for Share and Share Snapshot Lease.
 
 ## 12.7.0-beta.2 (2021-03-09)
 - This release contains bug fixes to improve quality.
@@ -17,7 +13,6 @@
 ## 12.7.0-beta.1 (2021-02-09)
 - Added support for service version 2020-06-12.
 - Fixed bug where ShareFileClient.CanGenerateSasUri, ShareDirectoryClient.CanGenerateSasUri, ShareClient.CanGenerateSasUri, ShareServiceClient.CanGenerateSasUri was not mockable
->>>>>>> 181d6be6
 
 ## 12.6.0 (2021-01-12)
 - Includes all features from 12.5.6-beta.1
