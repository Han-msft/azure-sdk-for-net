--- conflicted
+++ resolved
@@ -1,31 +1,16 @@
 {
   "Entries": [
     {
-<<<<<<< HEAD
-      "RequestUri": "http://kasobolcanadacentral.blob.core.windows.net/test-container-08703695-a582-d8ee-efa2-215f609a320d?restype=container",
-=======
       "RequestUri": "https://kasoboltest.blob.core.windows.net/test-container-08703695-a582-d8ee-efa2-215f609a320d?restype=container",
->>>>>>> 274b661d
-      "RequestMethod": "PUT",
-      "RequestHeaders": {
-        "Accept": "application/xml",
-        "Authorization": "Sanitized",
-<<<<<<< HEAD
-        "traceparent": "00-9ecc3b4224d217408849618b4f3f0f7a-ae105a003839734d-00",
-        "User-Agent": [
-          "azsdk-net-Storage.Blobs/12.8.3-alpha.20210427.1",
-          "(.NET Framework 4.8.4300.0; Microsoft Windows 10.0.19042 )"
-        ],
+      "RequestMethod": "PUT",
+      "RequestHeaders": {
+        "Accept": "application/xml",
+        "Authorization": "Sanitized",
+        "traceparent": "00-a26a050c95d9cd4eb130d0329aadd9e2-200235a2477f5f41-00",
+        "User-Agent": "azsdk-net-Storage.Blobs/12.9.0-alpha.20210226.1 (.NET Framework 4.8.4300.0; Microsoft Windows 10.0.19042 )",
         "x-ms-blob-public-access": "container",
         "x-ms-client-request-id": "13e9fbe6-0a23-f8e9-9e45-9b862885d383",
-        "x-ms-date": "Tue, 27 Apr 2021 19:01:01 GMT",
-=======
-        "traceparent": "00-a26a050c95d9cd4eb130d0329aadd9e2-200235a2477f5f41-00",
-        "User-Agent": "azsdk-net-Storage.Blobs/12.9.0-alpha.20210226.1 (.NET Framework 4.8.4300.0; Microsoft Windows 10.0.19042 )",
-        "x-ms-blob-public-access": "container",
-        "x-ms-client-request-id": "13e9fbe6-0a23-f8e9-9e45-9b862885d383",
-        "x-ms-date": "Fri, 26 Feb 2021 20:34:04 GMT",
->>>>>>> 274b661d
+        "x-ms-date": "Fri, 26 Feb 2021 20:34:04 GMT",
         "x-ms-return-client-request-id": "true",
         "x-ms-version": "2020-08-04"
       },
@@ -33,18 +18,6 @@
       "StatusCode": 201,
       "ResponseHeaders": {
         "Content-Length": "0",
-<<<<<<< HEAD
-        "Date": "Tue, 27 Apr 2021 19:01:00 GMT",
-        "ETag": "\u00220x8D909AECCC23A25\u0022",
-        "Last-Modified": "Tue, 27 Apr 2021 19:01:01 GMT",
-        "Server": [
-          "Windows-Azure-Blob/1.0",
-          "Microsoft-HTTPAPI/2.0"
-        ],
-        "x-ms-client-request-id": "13e9fbe6-0a23-f8e9-9e45-9b862885d383",
-        "x-ms-request-id": "c9955130-e01e-006e-3b97-3b9f9e000000",
-        "x-ms-version": "2020-04-08"
-=======
         "Date": "Fri, 26 Feb 2021 20:34:03 GMT",
         "ETag": "\u00220x8D8DA95DB9167E4\u0022",
         "Last-Modified": "Fri, 26 Feb 2021 20:34:04 GMT",
@@ -52,38 +25,22 @@
         "x-ms-client-request-id": "13e9fbe6-0a23-f8e9-9e45-9b862885d383",
         "x-ms-request-id": "64f238a8-301e-0022-477e-0c3ac5000000",
         "x-ms-version": "2020-08-04"
->>>>>>> 274b661d
-      },
-      "ResponseBody": []
-    },
-    {
-<<<<<<< HEAD
-      "RequestUri": "http://kasobolcanadacentral.blob.core.windows.net/test-container-08703695-a582-d8ee-efa2-215f609a320d/test-blob-c5dd87a9-91aa-3a45-8e9d-e72df870fe8e",
-=======
+      },
+      "ResponseBody": []
+    },
+    {
       "RequestUri": "https://kasoboltest.blob.core.windows.net/test-container-08703695-a582-d8ee-efa2-215f609a320d/test-blob-c5dd87a9-91aa-3a45-8e9d-e72df870fe8e",
->>>>>>> 274b661d
-      "RequestMethod": "PUT",
-      "RequestHeaders": {
-        "Accept": "application/xml",
-        "Authorization": "Sanitized",
-        "Content-Length": "0",
-<<<<<<< HEAD
-        "traceparent": "00-1630f1b7372aea40bafe601979a01ee9-d77c48b32e392345-00",
-        "User-Agent": [
-          "azsdk-net-Storage.Blobs/12.8.3-alpha.20210427.1",
-          "(.NET Framework 4.8.4300.0; Microsoft Windows 10.0.19042 )"
-        ],
+      "RequestMethod": "PUT",
+      "RequestHeaders": {
+        "Accept": "application/xml",
+        "Authorization": "Sanitized",
+        "Content-Length": "0",
+        "Content-Type": "application/octet-stream",
+        "traceparent": "00-c083734bc6e0f34f91ba3b2ff4c47ae7-421618763c339443-00",
+        "User-Agent": "azsdk-net-Storage.Blobs/12.9.0-alpha.20210226.1 (.NET Framework 4.8.4300.0; Microsoft Windows 10.0.19042 )",
         "x-ms-blob-type": "BlockBlob",
         "x-ms-client-request-id": "7a95059d-ce0c-1c95-bcbc-cde836f88f16",
-        "x-ms-date": "Tue, 27 Apr 2021 19:01:01 GMT",
-=======
-        "Content-Type": "application/octet-stream",
-        "traceparent": "00-c083734bc6e0f34f91ba3b2ff4c47ae7-421618763c339443-00",
-        "User-Agent": "azsdk-net-Storage.Blobs/12.9.0-alpha.20210226.1 (.NET Framework 4.8.4300.0; Microsoft Windows 10.0.19042 )",
-        "x-ms-blob-type": "BlockBlob",
-        "x-ms-client-request-id": "7a95059d-ce0c-1c95-bcbc-cde836f88f16",
-        "x-ms-date": "Fri, 26 Feb 2021 20:34:04 GMT",
->>>>>>> 274b661d
+        "x-ms-date": "Fri, 26 Feb 2021 20:34:04 GMT",
         "x-ms-return-client-request-id": "true",
         "x-ms-version": "2020-08-04"
       },
@@ -92,18 +49,6 @@
       "ResponseHeaders": {
         "Content-Length": "0",
         "Content-MD5": "1B2M2Y8AsgTpgAmY7PhCfg==",
-<<<<<<< HEAD
-        "Date": "Tue, 27 Apr 2021 19:01:00 GMT",
-        "ETag": "\u00220x8D909AECCF71114\u0022",
-        "Last-Modified": "Tue, 27 Apr 2021 19:01:01 GMT",
-        "Server": [
-          "Windows-Azure-Blob/1.0",
-          "Microsoft-HTTPAPI/2.0"
-        ],
-        "x-ms-client-request-id": "7a95059d-ce0c-1c95-bcbc-cde836f88f16",
-        "x-ms-content-crc64": "AAAAAAAAAAA=",
-        "x-ms-request-id": "c9955202-e01e-006e-6197-3b9f9e000000",
-=======
         "Date": "Fri, 26 Feb 2021 20:34:03 GMT",
         "ETag": "\u00220x8D8DA95DBB804B0\u0022",
         "Last-Modified": "Fri, 26 Feb 2021 20:34:04 GMT",
@@ -111,38 +56,23 @@
         "x-ms-client-request-id": "7a95059d-ce0c-1c95-bcbc-cde836f88f16",
         "x-ms-content-crc64": "AAAAAAAAAAA=",
         "x-ms-request-id": "64f238ff-301e-0022-0b7e-0c3ac5000000",
->>>>>>> 274b661d
-        "x-ms-request-server-encrypted": "true",
-        "x-ms-version": "2020-08-04"
-      },
-      "ResponseBody": []
-    },
-    {
-<<<<<<< HEAD
-      "RequestUri": "http://kasobolcanadacentral.blob.core.windows.net/test-container-08703695-a582-d8ee-efa2-215f609a320d/test-blob-c5dd87a9-91aa-3a45-8e9d-e72df870fe8e?comp=block\u0026blockid=dGVzdC1ibG9jay03YjFlMTAxMC0wZmY3LTJkYjItZDI4Yi1kYThhZGI5ZTFiMTU%3D",
-=======
+        "x-ms-request-server-encrypted": "true",
+        "x-ms-version": "2020-08-04"
+      },
+      "ResponseBody": []
+    },
+    {
       "RequestUri": "https://kasoboltest.blob.core.windows.net/test-container-08703695-a582-d8ee-efa2-215f609a320d/test-blob-c5dd87a9-91aa-3a45-8e9d-e72df870fe8e?comp=block\u0026blockid=dGVzdC1ibG9jay03YjFlMTAxMC0wZmY3LTJkYjItZDI4Yi1kYThhZGI5ZTFiMTU%3D",
->>>>>>> 274b661d
       "RequestMethod": "PUT",
       "RequestHeaders": {
         "Accept": "application/xml",
         "Authorization": "Sanitized",
         "Content-Length": "1024",
-<<<<<<< HEAD
-        "traceparent": "00-b2926bb60b3bdc48918b02a21d06a956-b5d383ee61dbb44c-00",
-        "User-Agent": [
-          "azsdk-net-Storage.Blobs/12.8.3-alpha.20210427.1",
-          "(.NET Framework 4.8.4300.0; Microsoft Windows 10.0.19042 )"
-        ],
-        "x-ms-client-request-id": "4f82f5ce-3400-8dcd-5267-a781f30b411e",
-        "x-ms-date": "Tue, 27 Apr 2021 19:01:01 GMT",
-=======
         "Content-Type": "application/octet-stream",
         "traceparent": "00-c2ff8912ec7dee40baa0cca4d33588d7-bdcde97bddb88b41-00",
         "User-Agent": "azsdk-net-Storage.Blobs/12.9.0-alpha.20210226.1 (.NET Framework 4.8.4300.0; Microsoft Windows 10.0.19042 )",
         "x-ms-client-request-id": "4f82f5ce-3400-8dcd-5267-a781f30b411e",
         "x-ms-date": "Fri, 26 Feb 2021 20:34:04 GMT",
->>>>>>> 274b661d
         "x-ms-return-client-request-id": "true",
         "x-ms-version": "2020-08-04"
       },
@@ -150,53 +80,28 @@
       "StatusCode": 201,
       "ResponseHeaders": {
         "Content-Length": "0",
-<<<<<<< HEAD
-        "Date": "Tue, 27 Apr 2021 19:01:01 GMT",
-        "Server": [
-          "Windows-Azure-Blob/1.0",
-          "Microsoft-HTTPAPI/2.0"
-        ],
-        "x-ms-client-request-id": "4f82f5ce-3400-8dcd-5267-a781f30b411e",
-        "x-ms-content-crc64": "MOMbQyJQ02E=",
-        "x-ms-request-id": "c9955239-e01e-006e-0d97-3b9f9e000000",
-=======
         "Date": "Fri, 26 Feb 2021 20:34:03 GMT",
         "Server": "Windows-Azure-Blob/1.0 Microsoft-HTTPAPI/2.0",
         "x-ms-client-request-id": "4f82f5ce-3400-8dcd-5267-a781f30b411e",
         "x-ms-content-crc64": "MOMbQyJQ02E=",
         "x-ms-request-id": "64f23912-301e-0022-187e-0c3ac5000000",
->>>>>>> 274b661d
-        "x-ms-request-server-encrypted": "true",
-        "x-ms-version": "2020-08-04"
-      },
-      "ResponseBody": []
-    },
-    {
-<<<<<<< HEAD
-      "RequestUri": "http://kasobolcanadacentral.blob.core.windows.net/test-container-08703695-a582-d8ee-efa2-215f609a320d/test-blob-c5dd87a9-91aa-3a45-8e9d-e72df870fe8e?comp=blocklist",
-=======
+        "x-ms-request-server-encrypted": "true",
+        "x-ms-version": "2020-08-04"
+      },
+      "ResponseBody": []
+    },
+    {
       "RequestUri": "https://kasoboltest.blob.core.windows.net/test-container-08703695-a582-d8ee-efa2-215f609a320d/test-blob-c5dd87a9-91aa-3a45-8e9d-e72df870fe8e?comp=blocklist",
->>>>>>> 274b661d
       "RequestMethod": "PUT",
       "RequestHeaders": {
         "Accept": "application/xml",
         "Authorization": "Sanitized",
         "Content-Length": "107",
         "Content-Type": "application/xml",
-<<<<<<< HEAD
-        "traceparent": "00-8311bfc62f3ecb44903b5edfd9bb6247-7c60f507cb2fd64a-00",
-        "User-Agent": [
-          "azsdk-net-Storage.Blobs/12.8.3-alpha.20210427.1",
-          "(.NET Framework 4.8.4300.0; Microsoft Windows 10.0.19042 )"
-        ],
+        "traceparent": "00-5654106d756fc34db9c23246db6927a7-f0d673829a001b4d-00",
+        "User-Agent": "azsdk-net-Storage.Blobs/12.9.0-alpha.20210226.1 (.NET Framework 4.8.4300.0; Microsoft Windows 10.0.19042 )",
         "x-ms-client-request-id": "e5bb5a24-cc1b-0914-2bd7-77f5ccf93e7f",
-        "x-ms-date": "Tue, 27 Apr 2021 19:01:02 GMT",
-=======
-        "traceparent": "00-5654106d756fc34db9c23246db6927a7-f0d673829a001b4d-00",
-        "User-Agent": "azsdk-net-Storage.Blobs/12.9.0-alpha.20210226.1 (.NET Framework 4.8.4300.0; Microsoft Windows 10.0.19042 )",
-        "x-ms-client-request-id": "e5bb5a24-cc1b-0914-2bd7-77f5ccf93e7f",
-        "x-ms-date": "Fri, 26 Feb 2021 20:34:04 GMT",
->>>>>>> 274b661d
+        "x-ms-date": "Fri, 26 Feb 2021 20:34:04 GMT",
         "x-ms-return-client-request-id": "true",
         "x-ms-version": "2020-08-04"
       },
@@ -204,18 +109,6 @@
       "StatusCode": 201,
       "ResponseHeaders": {
         "Content-Length": "0",
-<<<<<<< HEAD
-        "Date": "Tue, 27 Apr 2021 19:01:01 GMT",
-        "ETag": "\u00220x8D909AECD2D1F3F\u0022",
-        "Last-Modified": "Tue, 27 Apr 2021 19:01:02 GMT",
-        "Server": [
-          "Windows-Azure-Blob/1.0",
-          "Microsoft-HTTPAPI/2.0"
-        ],
-        "x-ms-client-request-id": "e5bb5a24-cc1b-0914-2bd7-77f5ccf93e7f",
-        "x-ms-content-crc64": "FrhG0w2n2DA=",
-        "x-ms-request-id": "c99552a1-e01e-006e-6997-3b9f9e000000",
-=======
         "Date": "Fri, 26 Feb 2021 20:34:03 GMT",
         "ETag": "\u00220x8D8DA95DBCEEC36\u0022",
         "Last-Modified": "Fri, 26 Feb 2021 20:34:04 GMT",
@@ -223,36 +116,22 @@
         "x-ms-client-request-id": "e5bb5a24-cc1b-0914-2bd7-77f5ccf93e7f",
         "x-ms-content-crc64": "eyoSJ27WRwg=",
         "x-ms-request-id": "64f2392c-301e-0022-2c7e-0c3ac5000000",
->>>>>>> 274b661d
-        "x-ms-request-server-encrypted": "true",
-        "x-ms-version": "2020-08-04"
-      },
-      "ResponseBody": []
-    },
-    {
-<<<<<<< HEAD
-      "RequestUri": "http://kasobolcanadacentral.blob.core.windows.net/test-container-08703695-a582-d8ee-efa2-215f609a320d/test-blob-c5dd87a9-91aa-3a45-8e9d-e72df870fe8e?comp=block\u0026blockid=AAQAAAAAAAAAAAAAAAAAAAAAAAAAAAAAAAAAAAAAAAAAAAAAAAAAAAAAAAAAAAAA",
-=======
+        "x-ms-request-server-encrypted": "true",
+        "x-ms-version": "2020-08-04"
+      },
+      "ResponseBody": []
+    },
+    {
       "RequestUri": "https://kasoboltest.blob.core.windows.net/test-container-08703695-a582-d8ee-efa2-215f609a320d/test-blob-c5dd87a9-91aa-3a45-8e9d-e72df870fe8e?comp=block\u0026blockid=AAQAAAAAAAAAAAAAAAAAAAAAAAAAAAAAAAAAAAAAAAAAAAAAAAAAAAAAAAAAAAAA",
->>>>>>> 274b661d
       "RequestMethod": "PUT",
       "RequestHeaders": {
         "Accept": "application/xml",
         "Authorization": "Sanitized",
         "Content-Length": "1024",
-<<<<<<< HEAD
-        "User-Agent": [
-          "azsdk-net-Storage.Blobs/12.8.3-alpha.20210427.1",
-          "(.NET Framework 4.8.4300.0; Microsoft Windows 10.0.19042 )"
-        ],
+        "Content-Type": "application/octet-stream",
+        "User-Agent": "azsdk-net-Storage.Blobs/12.9.0-alpha.20210226.1 (.NET Framework 4.8.4300.0; Microsoft Windows 10.0.19042 )",
         "x-ms-client-request-id": "985dfd4b-5b4f-d402-a3a0-12ba4dc3cf9b",
-        "x-ms-date": "Tue, 27 Apr 2021 19:01:02 GMT",
-=======
-        "Content-Type": "application/octet-stream",
-        "User-Agent": "azsdk-net-Storage.Blobs/12.9.0-alpha.20210226.1 (.NET Framework 4.8.4300.0; Microsoft Windows 10.0.19042 )",
-        "x-ms-client-request-id": "985dfd4b-5b4f-d402-a3a0-12ba4dc3cf9b",
-        "x-ms-date": "Fri, 26 Feb 2021 20:34:04 GMT",
->>>>>>> 274b661d
+        "x-ms-date": "Fri, 26 Feb 2021 20:34:04 GMT",
         "x-ms-return-client-request-id": "true",
         "x-ms-version": "2020-08-04"
       },
@@ -260,85 +139,36 @@
       "StatusCode": 201,
       "ResponseHeaders": {
         "Content-Length": "0",
-<<<<<<< HEAD
-        "Date": "Tue, 27 Apr 2021 19:01:01 GMT",
-        "Server": [
-          "Windows-Azure-Blob/1.0",
-          "Microsoft-HTTPAPI/2.0"
-        ],
-        "x-ms-client-request-id": "985dfd4b-5b4f-d402-a3a0-12ba4dc3cf9b",
-        "x-ms-content-crc64": "MOMbQyJQ02E=",
-        "x-ms-request-id": "c995535e-e01e-006e-0697-3b9f9e000000",
-=======
         "Date": "Fri, 26 Feb 2021 20:34:03 GMT",
         "Server": "Windows-Azure-Blob/1.0 Microsoft-HTTPAPI/2.0",
         "x-ms-client-request-id": "985dfd4b-5b4f-d402-a3a0-12ba4dc3cf9b",
         "x-ms-content-crc64": "MOMbQyJQ02E=",
         "x-ms-request-id": "64f2394d-301e-0022-467e-0c3ac5000000",
->>>>>>> 274b661d
-        "x-ms-request-server-encrypted": "true",
-        "x-ms-version": "2020-08-04"
-      },
-      "ResponseBody": []
-    },
-    {
-<<<<<<< HEAD
-      "RequestUri": "http://kasobolcanadacentral.blob.core.windows.net/test-container-08703695-a582-d8ee-efa2-215f609a320d/test-blob-c5dd87a9-91aa-3a45-8e9d-e72df870fe8e?comp=blocklist",
-=======
+        "x-ms-request-server-encrypted": "true",
+        "x-ms-version": "2020-08-04"
+      },
+      "ResponseBody": []
+    },
+    {
       "RequestUri": "https://kasoboltest.blob.core.windows.net/test-container-08703695-a582-d8ee-efa2-215f609a320d/test-blob-c5dd87a9-91aa-3a45-8e9d-e72df870fe8e?comp=blocklist",
->>>>>>> 274b661d
       "RequestMethod": "PUT",
       "RequestHeaders": {
         "Accept": "application/xml",
         "Authorization": "Sanitized",
         "Content-Length": "107",
         "Content-Type": "application/xml",
-<<<<<<< HEAD
-        "If-Match": "\u00220x8D909AECCF71114\u0022",
-        "User-Agent": [
-          "azsdk-net-Storage.Blobs/12.8.3-alpha.20210427.1",
-          "(.NET Framework 4.8.4300.0; Microsoft Windows 10.0.19042 )"
-        ],
+        "If-Match": "0x8D8DA95DBB804B0",
+        "User-Agent": "azsdk-net-Storage.Blobs/12.9.0-alpha.20210226.1 (.NET Framework 4.8.4300.0; Microsoft Windows 10.0.19042 )",
         "x-ms-client-request-id": "cfaadc2e-a59c-8a2f-0986-b6de1532ba78",
-        "x-ms-date": "Tue, 27 Apr 2021 19:01:02 GMT",
-=======
-        "If-Match": "0x8D8DA95DBB804B0",
-        "User-Agent": "azsdk-net-Storage.Blobs/12.9.0-alpha.20210226.1 (.NET Framework 4.8.4300.0; Microsoft Windows 10.0.19042 )",
-        "x-ms-client-request-id": "cfaadc2e-a59c-8a2f-0986-b6de1532ba78",
-        "x-ms-date": "Fri, 26 Feb 2021 20:34:04 GMT",
->>>>>>> 274b661d
-        "x-ms-return-client-request-id": "true",
-        "x-ms-version": "2020-08-04"
-      },
-<<<<<<< HEAD
-      "RequestBody": "\u003CBlockList\u003E\u003CLatest\u003EAAQAAAAAAAAAAAAAAAAAAAAAAAAAAAAAAAAAAAAAAAAAAAAAAAAAAAAAAAAAAAAA\u003C/Latest\u003E\u003C/BlockList\u003E",
-=======
+        "x-ms-date": "Fri, 26 Feb 2021 20:34:04 GMT",
+        "x-ms-return-client-request-id": "true",
+        "x-ms-version": "2020-08-04"
+      },
       "RequestBody": "\uFEFF\u003CBlockList\u003E\u003CLatest\u003EAAQAAAAAAAAAAAAAAAAAAAAAAAAAAAAAAAAAAAAAAAAAAAAAAAAAAAAAAAAAAAAA\u003C/Latest\u003E\u003C/BlockList\u003E",
->>>>>>> 274b661d
       "StatusCode": 412,
       "ResponseHeaders": {
         "Content-Length": "252",
         "Content-Type": "application/xml",
-<<<<<<< HEAD
-        "Date": "Tue, 27 Apr 2021 19:01:01 GMT",
-        "Server": [
-          "Windows-Azure-Blob/1.0",
-          "Microsoft-HTTPAPI/2.0"
-        ],
-        "x-ms-client-request-id": "cfaadc2e-a59c-8a2f-0986-b6de1532ba78",
-        "x-ms-error-code": "ConditionNotMet",
-        "x-ms-request-id": "c99553e9-e01e-006e-7d97-3b9f9e000000",
-        "x-ms-version": "2020-04-08"
-      },
-      "ResponseBody": [
-        "\uFEFF\u003C?xml version=\u00221.0\u0022 encoding=\u0022utf-8\u0022?\u003E\u003CError\u003E\u003CCode\u003EConditionNotMet\u003C/Code\u003E\u003CMessage\u003EThe condition specified using HTTP conditional header(s) is not met.\n",
-        "RequestId:c99553e9-e01e-006e-7d97-3b9f9e000000\n",
-        "Time:2021-04-27T19:01:02.4273654Z\u003C/Message\u003E\u003C/Error\u003E"
-      ]
-    },
-    {
-      "RequestUri": "http://kasobolcanadacentral.blob.core.windows.net/test-container-08703695-a582-d8ee-efa2-215f609a320d?restype=container",
-=======
         "Date": "Fri, 26 Feb 2021 20:34:03 GMT",
         "Server": "Windows-Azure-Blob/1.0 Microsoft-HTTPAPI/2.0",
         "x-ms-client-request-id": "cfaadc2e-a59c-8a2f-0986-b6de1532ba78",
@@ -354,25 +184,14 @@
     },
     {
       "RequestUri": "https://kasoboltest.blob.core.windows.net/test-container-08703695-a582-d8ee-efa2-215f609a320d?restype=container",
->>>>>>> 274b661d
       "RequestMethod": "DELETE",
       "RequestHeaders": {
         "Accept": "application/xml",
         "Authorization": "Sanitized",
-<<<<<<< HEAD
-        "traceparent": "00-7e6d1dda6f0e4942b918817a95ae5bc4-a192876750e10242-00",
-        "User-Agent": [
-          "azsdk-net-Storage.Blobs/12.8.3-alpha.20210427.1",
-          "(.NET Framework 4.8.4300.0; Microsoft Windows 10.0.19042 )"
-        ],
+        "traceparent": "00-616e12e5cab608428c3ef6a9f5856298-2648f5c5ef1edd4a-00",
+        "User-Agent": "azsdk-net-Storage.Blobs/12.9.0-alpha.20210226.1 (.NET Framework 4.8.4300.0; Microsoft Windows 10.0.19042 )",
         "x-ms-client-request-id": "718ce5db-0018-08fe-415e-ced70c4ce639",
-        "x-ms-date": "Tue, 27 Apr 2021 19:01:02 GMT",
-=======
-        "traceparent": "00-616e12e5cab608428c3ef6a9f5856298-2648f5c5ef1edd4a-00",
-        "User-Agent": "azsdk-net-Storage.Blobs/12.9.0-alpha.20210226.1 (.NET Framework 4.8.4300.0; Microsoft Windows 10.0.19042 )",
-        "x-ms-client-request-id": "718ce5db-0018-08fe-415e-ced70c4ce639",
-        "x-ms-date": "Fri, 26 Feb 2021 20:34:04 GMT",
->>>>>>> 274b661d
+        "x-ms-date": "Fri, 26 Feb 2021 20:34:04 GMT",
         "x-ms-return-client-request-id": "true",
         "x-ms-version": "2020-08-04"
       },
@@ -380,32 +199,17 @@
       "StatusCode": 202,
       "ResponseHeaders": {
         "Content-Length": "0",
-<<<<<<< HEAD
-        "Date": "Tue, 27 Apr 2021 19:01:01 GMT",
-        "Server": [
-          "Windows-Azure-Blob/1.0",
-          "Microsoft-HTTPAPI/2.0"
-        ],
-        "x-ms-client-request-id": "718ce5db-0018-08fe-415e-ced70c4ce639",
-        "x-ms-request-id": "c9955465-e01e-006e-6297-3b9f9e000000",
-        "x-ms-version": "2020-04-08"
-=======
         "Date": "Fri, 26 Feb 2021 20:34:03 GMT",
         "Server": "Windows-Azure-Blob/1.0 Microsoft-HTTPAPI/2.0",
         "x-ms-client-request-id": "718ce5db-0018-08fe-415e-ced70c4ce639",
         "x-ms-request-id": "64f23990-301e-0022-727e-0c3ac5000000",
         "x-ms-version": "2020-08-04"
->>>>>>> 274b661d
       },
       "ResponseBody": []
     }
   ],
   "Variables": {
     "RandomSeed": "347252345",
-<<<<<<< HEAD
-    "Storage_TestConfigDefault": "ProductionTenant\nkasobolcanadacentral\nU2FuaXRpemVk\nhttp://kasobolcanadacentral.blob.core.windows.net\nhttp://kasobolcanadacentral.file.core.windows.net\nhttp://kasobolcanadacentral.queue.core.windows.net\nhttp://kasobolcanadacentral.table.core.windows.net\n\n\n\n\nhttp://kasobolcanadacentral-secondary.blob.core.windows.net\nhttp://kasobolcanadacentral-secondary.file.core.windows.net\nhttp://kasobolcanadacentral-secondary.queue.core.windows.net\nhttp://kasobolcanadacentral-secondary.table.core.windows.net\n\nSanitized\n\n\nCloud\nBlobEndpoint=http://kasobolcanadacentral.blob.core.windows.net/;QueueEndpoint=http://kasobolcanadacentral.queue.core.windows.net/;FileEndpoint=http://kasobolcanadacentral.file.core.windows.net/;BlobSecondaryEndpoint=http://kasobolcanadacentral-secondary.blob.core.windows.net/;QueueSecondaryEndpoint=http://kasobolcanadacentral-secondary.queue.core.windows.net/;FileSecondaryEndpoint=http://kasobolcanadacentral-secondary.file.core.windows.net/;AccountName=kasobolcanadacentral;AccountKey=Kg==;\nencryptionScope"
-=======
     "Storage_TestConfigDefault": "ProductionTenant\nkasoboltest\nU2FuaXRpemVk\nhttps://kasoboltest.blob.core.windows.net\nhttps://kasoboltest.file.core.windows.net\nhttps://kasoboltest.queue.core.windows.net\nhttps://kasoboltest.table.core.windows.net\n\n\n\n\nhttps://kasoboltest-secondary.blob.core.windows.net\nhttps://kasoboltest-secondary.file.core.windows.net\nhttps://kasoboltest-secondary.queue.core.windows.net\nhttps://kasoboltest-secondary.table.core.windows.net\n\nSanitized\n\n\nCloud\nBlobEndpoint=https://kasoboltest.blob.core.windows.net/;QueueEndpoint=https://kasoboltest.queue.core.windows.net/;FileEndpoint=https://kasoboltest.file.core.windows.net/;BlobSecondaryEndpoint=https://kasoboltest-secondary.blob.core.windows.net/;QueueSecondaryEndpoint=https://kasoboltest-secondary.queue.core.windows.net/;FileSecondaryEndpoint=https://kasoboltest-secondary.file.core.windows.net/;AccountName=kasoboltest;AccountKey=Kg==;\nencryptionScope"
->>>>>>> 274b661d
   }
 }