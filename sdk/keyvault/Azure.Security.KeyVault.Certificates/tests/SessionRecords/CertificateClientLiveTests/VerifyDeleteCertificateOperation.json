{
  "Entries": [
    {
<<<<<<< HEAD
      "RequestUri": "https://heathskv.vault.azure.net/certificates/1454460740/create?api-version=7.1-preview",
=======
      "RequestUri": "https://heathskv.vault.azure.net/certificates/1454460740/create?api-version=7.1",
>>>>>>> 2d11c666
      "RequestMethod": "POST",
      "RequestHeaders": {
        "Accept": "application/json",
        "Content-Type": "application/json",
        "traceparent": "00-95adcff610836b43ac03100934dc7004-2de78ba86e46a44a-00",
        "User-Agent": [
<<<<<<< HEAD
          "azsdk-net-Security.KeyVault.Certificates/4.0.1-dev.20200214.1",
          "(.NET Core 4.6.27817.1-preview1; Microsoft Windows 10.0.18363 )"
=======
          "azsdk-net-Security.KeyVault.Certificates/4.1.0-dev.20200729.1",
          "(.NET Core 4.6.29017.01; Microsoft Windows 10.0.19041 )"
>>>>>>> 2d11c666
        ],
        "x-ms-client-request-id": "25825667d50d2c67b8e7056010a554a6",
        "x-ms-return-client-request-id": "true"
      },
      "RequestBody": null,
      "StatusCode": 401,
      "ResponseHeaders": {
        "Cache-Control": "no-cache",
        "Content-Length": "87",
        "Content-Type": "application/json; charset=utf-8",
        "Date": "Wed, 29 Jul 2020 22:56:48 GMT",
        "Expires": "-1",
        "Pragma": "no-cache",
        "Strict-Transport-Security": "max-age=31536000;includeSubDomains",
        "WWW-Authenticate": "Bearer authorization=\u0022https://login.windows.net/72f988bf-86f1-41af-91ab-2d7cd011db47\u0022, resource=\u0022https://vault.azure.net\u0022",
        "X-AspNet-Version": "4.0.30319",
        "X-Content-Type-Options": "nosniff",
        "x-ms-keyvault-network-info": "conn_type=Ipv4;addr=67.171.12.239;act_addr_fam=InterNetwork;",
        "x-ms-keyvault-region": "westus2",
        "x-ms-keyvault-service-version": "1.1.10.0",
        "x-ms-request-id": "1b1335d4-9bc7-4b56-88f7-39747cee61d3",
        "X-Powered-By": "ASP.NET"
      },
      "ResponseBody": {
        "error": {
          "code": "Unauthorized",
          "message": "Request is missing a Bearer or PoP token."
        }
      }
    },
    {
<<<<<<< HEAD
      "RequestUri": "https://heathskv.vault.azure.net/certificates/1454460740/create?api-version=7.1-preview",
=======
      "RequestUri": "https://heathskv.vault.azure.net/certificates/1454460740/create?api-version=7.1",
>>>>>>> 2d11c666
      "RequestMethod": "POST",
      "RequestHeaders": {
        "Accept": "application/json",
        "Authorization": "Sanitized",
        "Content-Length": "329",
        "Content-Type": "application/json",
        "traceparent": "00-95adcff610836b43ac03100934dc7004-2de78ba86e46a44a-00",
        "User-Agent": [
<<<<<<< HEAD
          "azsdk-net-Security.KeyVault.Certificates/4.0.1-dev.20200214.1",
          "(.NET Core 4.6.27817.1-preview1; Microsoft Windows 10.0.18363 )"
=======
          "azsdk-net-Security.KeyVault.Certificates/4.1.0-dev.20200729.1",
          "(.NET Core 4.6.29017.01; Microsoft Windows 10.0.19041 )"
>>>>>>> 2d11c666
        ],
        "x-ms-client-request-id": "25825667d50d2c67b8e7056010a554a6",
        "x-ms-return-client-request-id": "true"
      },
      "RequestBody": {
        "policy": {
          "key_props": {
            "kty": "RSA",
            "reuse_key": false,
            "exportable": true
          },
          "secret_props": {
            "contentType": "application/x-pkcs12"
          },
          "x509_props": {
            "subject": "CN=default",
            "key_usage": [
              "crlSign",
              "dataEncipherment",
              "digitalSignature",
              "keyEncipherment",
              "keyAgreement",
              "keyCertSign"
            ]
          },
          "issuer": {
            "name": "Unknown",
            "cert_transparency": false
          }
        }
      },
      "StatusCode": 202,
      "ResponseHeaders": {
        "Cache-Control": "no-cache",
        "Content-Length": "1209",
        "Content-Type": "application/json; charset=utf-8",
        "Date": "Wed, 29 Jul 2020 22:56:48 GMT",
        "Expires": "-1",
<<<<<<< HEAD
        "Location": "https://heathskv.vault.azure.net/certificates/1454460740/pending?api-version=7.1-preview\u0026request_id=ffdc26f77a8043d8bcf72cf94774313f",
=======
        "Location": "https://heathskv.vault.azure.net/certificates/1454460740/pending?api-version=7.1\u0026request_id=d9e9beded48b41b6ae8cdd436279d44e",
>>>>>>> 2d11c666
        "Pragma": "no-cache",
        "Retry-After": "10",
        "Strict-Transport-Security": "max-age=31536000;includeSubDomains",
        "X-AspNet-Version": "4.0.30319",
        "X-Content-Type-Options": "nosniff",
        "x-ms-keyvault-network-info": "conn_type=Ipv4;addr=67.171.12.239;act_addr_fam=InterNetwork;",
        "x-ms-keyvault-region": "westus2",
        "x-ms-keyvault-service-version": "1.1.10.0",
        "x-ms-request-id": "4a206716-c84f-4aef-8cdc-0b8e3a77e94b",
        "X-Powered-By": "ASP.NET"
      },
      "ResponseBody": {
        "id": "https://heathskv.vault.azure.net/certificates/1454460740/pending",
        "issuer": {
          "name": "Unknown"
        },
        "csr": "MIICojCCAYoCAQAwEjEQMA4GA1UEAxMHZGVmYXVsdDCCASIwDQYJKoZIhvcNAQEBBQADggEPADCCAQoCggEBAKk/6vixXIYtUeIsvl5VWnY2ESZCpb\u002B0B0h14\u002B4WTiexg7soNDny/5rI0UfU0f/OsO/0kHQckI0ZKGISj8WXFDxhPEgOZWQNZxL6qn79tXfmu2E989\u002B00oPMN2MZoG51yeRX6BxYfEmvT3adyhstwWzGxnzknYwFkpzhGc1eQ6Zhp8bmoIpk1B117E2MY1i0dYPL5Ow/hC/NwMhE3Wm2Mhzbxuqi59vfyfZheST0PRZTrnP0QWi/cBKhFK8TUgGUXo18c20gUKx6dVzZOLnj6Uz/GYzva2PGrrcnwZWiO5fUtPj9pbzGZSVWpGZCrIgbWonDt\u002BgytOa8i3HXJMaGNYECAwEAAaBLMEkGCSqGSIb3DQEJDjE8MDowDgYDVR0PAQH/BAQDAgG\u002BMB0GA1UdJQQWMBQGCCsGAQUFBwMBBggrBgEFBQcDAjAJBgNVHRMEAjAAMA0GCSqGSIb3DQEBCwUAA4IBAQB/v6HT82n0zQYejayo9N6Abt7AdlqRBYS\u002BbVRMiMJKlG\u002BJPXcJJ1Eh5e3kR44wtdURKCSSJ1dGo\u002BzVc0nsB61rSC08myAveQmEkEEkim3p/GVCX/sLJq8iR\u002B4\u002BEpdVjavIlNE9s\u002B\u002ByDr6aoAotpno5UiWIN5E5ZSGpnuogVzvh6A\u002BNF44JU6KRoe4PcDmVB\u002BrXLI0\u002BhmjHuSMyxGzNXyMf8RBgizkZle2FFcbl2wMlPcGlTzhohf9eV1WTn\u002BHRXyIJBxLSk36xAMhLnSLgzqGIz4aS\u002BtSNP24BCUBV62K7NvhvFl0RP/prYfsD2h5zBPNWPT05xC\u002BMWICqVheT4xwy",
        "cancellation_requested": false,
        "status": "inProgress",
        "status_details": "Pending certificate created. Please Perform Merge to complete the request.",
        "request_id": "d9e9beded48b41b6ae8cdd436279d44e"
      }
    },
    {
<<<<<<< HEAD
      "RequestUri": "https://heathskv.vault.azure.net/certificates/1454460740/pending?api-version=7.1-preview",
=======
      "RequestUri": "https://heathskv.vault.azure.net/certificates/1454460740/pending?api-version=7.1",
>>>>>>> 2d11c666
      "RequestMethod": "DELETE",
      "RequestHeaders": {
        "Accept": "application/json",
        "Authorization": "Sanitized",
        "Content-Type": "application/json",
        "User-Agent": [
<<<<<<< HEAD
          "azsdk-net-Security.KeyVault.Certificates/4.0.1-dev.20200214.1",
          "(.NET Core 4.6.27817.1-preview1; Microsoft Windows 10.0.18363 )"
=======
          "azsdk-net-Security.KeyVault.Certificates/4.1.0-dev.20200729.1",
          "(.NET Core 4.6.29017.01; Microsoft Windows 10.0.19041 )"
>>>>>>> 2d11c666
        ],
        "x-ms-client-request-id": "14249018785222ba71189652ef140b47",
        "x-ms-return-client-request-id": "true"
      },
      "RequestBody": null,
      "StatusCode": 200,
      "ResponseHeaders": {
        "Cache-Control": "no-cache",
        "Content-Length": "1209",
        "Content-Type": "application/json; charset=utf-8",
        "Date": "Wed, 29 Jul 2020 22:56:49 GMT",
        "Expires": "-1",
        "Pragma": "no-cache",
        "Strict-Transport-Security": "max-age=31536000;includeSubDomains",
        "X-AspNet-Version": "4.0.30319",
        "X-Content-Type-Options": "nosniff",
        "x-ms-keyvault-network-info": "conn_type=Ipv4;addr=67.171.12.239;act_addr_fam=InterNetwork;",
        "x-ms-keyvault-region": "westus2",
        "x-ms-keyvault-service-version": "1.1.10.0",
        "x-ms-request-id": "0e8e0330-79f6-49e6-a74f-a46f8b2ecc19",
        "X-Powered-By": "ASP.NET"
      },
      "ResponseBody": {
        "id": "https://heathskv.vault.azure.net/certificates/1454460740/pending",
        "issuer": {
          "name": "Unknown"
        },
        "csr": "MIICojCCAYoCAQAwEjEQMA4GA1UEAxMHZGVmYXVsdDCCASIwDQYJKoZIhvcNAQEBBQADggEPADCCAQoCggEBAKk/6vixXIYtUeIsvl5VWnY2ESZCpb\u002B0B0h14\u002B4WTiexg7soNDny/5rI0UfU0f/OsO/0kHQckI0ZKGISj8WXFDxhPEgOZWQNZxL6qn79tXfmu2E989\u002B00oPMN2MZoG51yeRX6BxYfEmvT3adyhstwWzGxnzknYwFkpzhGc1eQ6Zhp8bmoIpk1B117E2MY1i0dYPL5Ow/hC/NwMhE3Wm2Mhzbxuqi59vfyfZheST0PRZTrnP0QWi/cBKhFK8TUgGUXo18c20gUKx6dVzZOLnj6Uz/GYzva2PGrrcnwZWiO5fUtPj9pbzGZSVWpGZCrIgbWonDt\u002BgytOa8i3HXJMaGNYECAwEAAaBLMEkGCSqGSIb3DQEJDjE8MDowDgYDVR0PAQH/BAQDAgG\u002BMB0GA1UdJQQWMBQGCCsGAQUFBwMBBggrBgEFBQcDAjAJBgNVHRMEAjAAMA0GCSqGSIb3DQEBCwUAA4IBAQB/v6HT82n0zQYejayo9N6Abt7AdlqRBYS\u002BbVRMiMJKlG\u002BJPXcJJ1Eh5e3kR44wtdURKCSSJ1dGo\u002BzVc0nsB61rSC08myAveQmEkEEkim3p/GVCX/sLJq8iR\u002B4\u002BEpdVjavIlNE9s\u002B\u002ByDr6aoAotpno5UiWIN5E5ZSGpnuogVzvh6A\u002BNF44JU6KRoe4PcDmVB\u002BrXLI0\u002BhmjHuSMyxGzNXyMf8RBgizkZle2FFcbl2wMlPcGlTzhohf9eV1WTn\u002BHRXyIJBxLSk36xAMhLnSLgzqGIz4aS\u002BtSNP24BCUBV62K7NvhvFl0RP/prYfsD2h5zBPNWPT05xC\u002BMWICqVheT4xwy",
        "cancellation_requested": false,
        "status": "inProgress",
        "status_details": "Pending certificate created. Please Perform Merge to complete the request.",
        "request_id": "d9e9beded48b41b6ae8cdd436279d44e"
      }
    },
    {
<<<<<<< HEAD
      "RequestUri": "https://heathskv.vault.azure.net/certificates/1454460740/pending?api-version=7.1-preview",
=======
      "RequestUri": "https://heathskv.vault.azure.net/certificates/1454460740/pending?api-version=7.1",
>>>>>>> 2d11c666
      "RequestMethod": "GET",
      "RequestHeaders": {
        "Accept": "application/json",
        "Authorization": "Sanitized",
        "Content-Type": "application/json",
        "User-Agent": [
<<<<<<< HEAD
          "azsdk-net-Security.KeyVault.Certificates/4.0.1-dev.20200214.1",
          "(.NET Core 4.6.27817.1-preview1; Microsoft Windows 10.0.18363 )"
=======
          "azsdk-net-Security.KeyVault.Certificates/4.1.0-dev.20200729.1",
          "(.NET Core 4.6.29017.01; Microsoft Windows 10.0.19041 )"
>>>>>>> 2d11c666
        ],
        "x-ms-client-request-id": "8dafdd70d9a0068ca66ada1029af9168",
        "x-ms-return-client-request-id": "true"
      },
      "RequestBody": null,
      "StatusCode": 404,
      "ResponseHeaders": {
        "Cache-Control": "no-cache",
        "Content-Length": "101",
        "Content-Type": "application/json; charset=utf-8",
        "Date": "Wed, 29 Jul 2020 22:56:49 GMT",
        "Expires": "-1",
        "Pragma": "no-cache",
        "Strict-Transport-Security": "max-age=31536000;includeSubDomains",
        "X-AspNet-Version": "4.0.30319",
        "X-Content-Type-Options": "nosniff",
        "x-ms-keyvault-network-info": "conn_type=Ipv4;addr=67.171.12.239;act_addr_fam=InterNetwork;",
        "x-ms-keyvault-region": "westus2",
        "x-ms-keyvault-service-version": "1.1.10.0",
        "x-ms-request-id": "6ab7e5eb-73dd-4c03-a9a9-f816eaa7bdac",
        "X-Powered-By": "ASP.NET"
      },
      "ResponseBody": {
        "error": {
          "code": "PendingCertificateNotFound",
          "message": "Pending certificate not found: 1454460740"
        }
      }
    }
  ],
  "Variables": {
    "AZURE_KEYVAULT_URL": "https://heathskv.vault.azure.net",
    "RandomSeed": "1862495330"
  }
}<|MERGE_RESOLUTION|>--- conflicted
+++ resolved
@@ -1,24 +1,15 @@
 {
   "Entries": [
     {
-<<<<<<< HEAD
-      "RequestUri": "https://heathskv.vault.azure.net/certificates/1454460740/create?api-version=7.1-preview",
-=======
       "RequestUri": "https://heathskv.vault.azure.net/certificates/1454460740/create?api-version=7.1",
->>>>>>> 2d11c666
       "RequestMethod": "POST",
       "RequestHeaders": {
         "Accept": "application/json",
         "Content-Type": "application/json",
         "traceparent": "00-95adcff610836b43ac03100934dc7004-2de78ba86e46a44a-00",
         "User-Agent": [
-<<<<<<< HEAD
-          "azsdk-net-Security.KeyVault.Certificates/4.0.1-dev.20200214.1",
-          "(.NET Core 4.6.27817.1-preview1; Microsoft Windows 10.0.18363 )"
-=======
-          "azsdk-net-Security.KeyVault.Certificates/4.1.0-dev.20200729.1",
-          "(.NET Core 4.6.29017.01; Microsoft Windows 10.0.19041 )"
->>>>>>> 2d11c666
+          "azsdk-net-Security.KeyVault.Certificates/4.1.0-dev.20200729.1",
+          "(.NET Core 4.6.29017.01; Microsoft Windows 10.0.19041 )"
         ],
         "x-ms-client-request-id": "25825667d50d2c67b8e7056010a554a6",
         "x-ms-return-client-request-id": "true"
@@ -50,11 +41,7 @@
       }
     },
     {
-<<<<<<< HEAD
-      "RequestUri": "https://heathskv.vault.azure.net/certificates/1454460740/create?api-version=7.1-preview",
-=======
       "RequestUri": "https://heathskv.vault.azure.net/certificates/1454460740/create?api-version=7.1",
->>>>>>> 2d11c666
       "RequestMethod": "POST",
       "RequestHeaders": {
         "Accept": "application/json",
@@ -63,13 +50,8 @@
         "Content-Type": "application/json",
         "traceparent": "00-95adcff610836b43ac03100934dc7004-2de78ba86e46a44a-00",
         "User-Agent": [
-<<<<<<< HEAD
-          "azsdk-net-Security.KeyVault.Certificates/4.0.1-dev.20200214.1",
-          "(.NET Core 4.6.27817.1-preview1; Microsoft Windows 10.0.18363 )"
-=======
-          "azsdk-net-Security.KeyVault.Certificates/4.1.0-dev.20200729.1",
-          "(.NET Core 4.6.29017.01; Microsoft Windows 10.0.19041 )"
->>>>>>> 2d11c666
+          "azsdk-net-Security.KeyVault.Certificates/4.1.0-dev.20200729.1",
+          "(.NET Core 4.6.29017.01; Microsoft Windows 10.0.19041 )"
         ],
         "x-ms-client-request-id": "25825667d50d2c67b8e7056010a554a6",
         "x-ms-return-client-request-id": "true"
@@ -108,11 +90,7 @@
         "Content-Type": "application/json; charset=utf-8",
         "Date": "Wed, 29 Jul 2020 22:56:48 GMT",
         "Expires": "-1",
-<<<<<<< HEAD
-        "Location": "https://heathskv.vault.azure.net/certificates/1454460740/pending?api-version=7.1-preview\u0026request_id=ffdc26f77a8043d8bcf72cf94774313f",
-=======
         "Location": "https://heathskv.vault.azure.net/certificates/1454460740/pending?api-version=7.1\u0026request_id=d9e9beded48b41b6ae8cdd436279d44e",
->>>>>>> 2d11c666
         "Pragma": "no-cache",
         "Retry-After": "10",
         "Strict-Transport-Security": "max-age=31536000;includeSubDomains",
@@ -137,24 +115,15 @@
       }
     },
     {
-<<<<<<< HEAD
-      "RequestUri": "https://heathskv.vault.azure.net/certificates/1454460740/pending?api-version=7.1-preview",
-=======
       "RequestUri": "https://heathskv.vault.azure.net/certificates/1454460740/pending?api-version=7.1",
->>>>>>> 2d11c666
       "RequestMethod": "DELETE",
       "RequestHeaders": {
         "Accept": "application/json",
         "Authorization": "Sanitized",
         "Content-Type": "application/json",
         "User-Agent": [
-<<<<<<< HEAD
-          "azsdk-net-Security.KeyVault.Certificates/4.0.1-dev.20200214.1",
-          "(.NET Core 4.6.27817.1-preview1; Microsoft Windows 10.0.18363 )"
-=======
-          "azsdk-net-Security.KeyVault.Certificates/4.1.0-dev.20200729.1",
-          "(.NET Core 4.6.29017.01; Microsoft Windows 10.0.19041 )"
->>>>>>> 2d11c666
+          "azsdk-net-Security.KeyVault.Certificates/4.1.0-dev.20200729.1",
+          "(.NET Core 4.6.29017.01; Microsoft Windows 10.0.19041 )"
         ],
         "x-ms-client-request-id": "14249018785222ba71189652ef140b47",
         "x-ms-return-client-request-id": "true"
@@ -190,24 +159,15 @@
       }
     },
     {
-<<<<<<< HEAD
-      "RequestUri": "https://heathskv.vault.azure.net/certificates/1454460740/pending?api-version=7.1-preview",
-=======
       "RequestUri": "https://heathskv.vault.azure.net/certificates/1454460740/pending?api-version=7.1",
->>>>>>> 2d11c666
       "RequestMethod": "GET",
       "RequestHeaders": {
         "Accept": "application/json",
         "Authorization": "Sanitized",
         "Content-Type": "application/json",
         "User-Agent": [
-<<<<<<< HEAD
-          "azsdk-net-Security.KeyVault.Certificates/4.0.1-dev.20200214.1",
-          "(.NET Core 4.6.27817.1-preview1; Microsoft Windows 10.0.18363 )"
-=======
-          "azsdk-net-Security.KeyVault.Certificates/4.1.0-dev.20200729.1",
-          "(.NET Core 4.6.29017.01; Microsoft Windows 10.0.19041 )"
->>>>>>> 2d11c666
+          "azsdk-net-Security.KeyVault.Certificates/4.1.0-dev.20200729.1",
+          "(.NET Core 4.6.29017.01; Microsoft Windows 10.0.19041 )"
         ],
         "x-ms-client-request-id": "8dafdd70d9a0068ca66ada1029af9168",
         "x-ms-return-client-request-id": "true"
