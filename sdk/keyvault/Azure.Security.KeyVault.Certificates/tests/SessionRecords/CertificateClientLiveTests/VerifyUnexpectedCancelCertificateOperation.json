{
  "Entries": [
    {
<<<<<<< HEAD
      "RequestUri": "https://heathskv.vault.azure.net/certificates/1196399135/create?api-version=7.1-preview",
=======
      "RequestUri": "https://heathskv.vault.azure.net/certificates/1196399135/create?api-version=7.1",
>>>>>>> 2d11c666
      "RequestMethod": "POST",
      "RequestHeaders": {
        "Accept": "application/json",
        "Content-Type": "application/json",
        "traceparent": "00-ed6f90eba357044da634123690a80c1b-7d52f0e16c55ca4a-00",
        "User-Agent": [
<<<<<<< HEAD
          "azsdk-net-Security.KeyVault.Certificates/4.0.1-dev.20200214.1",
          "(.NET Core 4.6.27817.1-preview1; Microsoft Windows 10.0.18363 )"
=======
          "azsdk-net-Security.KeyVault.Certificates/4.1.0-dev.20200729.1",
          "(.NET Core 4.6.29017.01; Microsoft Windows 10.0.19041 )"
>>>>>>> 2d11c666
        ],
        "x-ms-client-request-id": "daa1965c134e91423c0e732b7e58f2b4",
        "x-ms-return-client-request-id": "true"
      },
      "RequestBody": null,
      "StatusCode": 401,
      "ResponseHeaders": {
        "Cache-Control": "no-cache",
        "Content-Length": "87",
        "Content-Type": "application/json; charset=utf-8",
        "Date": "Wed, 29 Jul 2020 22:59:53 GMT",
        "Expires": "-1",
        "Pragma": "no-cache",
        "Strict-Transport-Security": "max-age=31536000;includeSubDomains",
        "WWW-Authenticate": "Bearer authorization=\u0022https://login.windows.net/72f988bf-86f1-41af-91ab-2d7cd011db47\u0022, resource=\u0022https://vault.azure.net\u0022",
        "X-AspNet-Version": "4.0.30319",
        "X-Content-Type-Options": "nosniff",
        "x-ms-keyvault-network-info": "conn_type=Ipv4;addr=67.171.12.239;act_addr_fam=InterNetwork;",
        "x-ms-keyvault-region": "westus2",
        "x-ms-keyvault-service-version": "1.1.10.0",
        "x-ms-request-id": "ea289c14-fd62-432b-bacb-c93f79976c3c",
        "X-Powered-By": "ASP.NET"
      },
      "ResponseBody": {
        "error": {
          "code": "Unauthorized",
          "message": "Request is missing a Bearer or PoP token."
        }
      }
    },
    {
<<<<<<< HEAD
      "RequestUri": "https://heathskv.vault.azure.net/certificates/1196399135/create?api-version=7.1-preview",
=======
      "RequestUri": "https://heathskv.vault.azure.net/certificates/1196399135/create?api-version=7.1",
>>>>>>> 2d11c666
      "RequestMethod": "POST",
      "RequestHeaders": {
        "Accept": "application/json",
        "Authorization": "Sanitized",
        "Content-Length": "326",
        "Content-Type": "application/json",
        "traceparent": "00-ed6f90eba357044da634123690a80c1b-7d52f0e16c55ca4a-00",
        "User-Agent": [
<<<<<<< HEAD
          "azsdk-net-Security.KeyVault.Certificates/4.0.1-dev.20200214.1",
          "(.NET Core 4.6.27817.1-preview1; Microsoft Windows 10.0.18363 )"
=======
          "azsdk-net-Security.KeyVault.Certificates/4.1.0-dev.20200729.1",
          "(.NET Core 4.6.29017.01; Microsoft Windows 10.0.19041 )"
>>>>>>> 2d11c666
        ],
        "x-ms-client-request-id": "daa1965c134e91423c0e732b7e58f2b4",
        "x-ms-return-client-request-id": "true"
      },
      "RequestBody": {
        "policy": {
          "key_props": {
            "kty": "RSA",
            "reuse_key": false,
            "exportable": true
          },
          "secret_props": {
            "contentType": "application/x-pkcs12"
          },
          "x509_props": {
            "subject": "CN=default",
            "key_usage": [
              "crlSign",
              "dataEncipherment",
              "digitalSignature",
              "keyEncipherment",
              "keyAgreement",
              "keyCertSign"
            ]
          },
          "issuer": {
            "name": "Self",
            "cert_transparency": false
          }
        }
      },
      "StatusCode": 202,
      "ResponseHeaders": {
        "Cache-Control": "no-cache",
        "Content-Length": "1276",
        "Content-Type": "application/json; charset=utf-8",
        "Date": "Wed, 29 Jul 2020 22:59:54 GMT",
        "Expires": "-1",
<<<<<<< HEAD
        "Location": "https://heathskv.vault.azure.net/certificates/1196399135/pending?api-version=7.1-preview\u0026request_id=407fbec29d0944c39f3c1f4779a1bca4",
=======
        "Location": "https://heathskv.vault.azure.net/certificates/1196399135/pending?api-version=7.1\u0026request_id=fdfcbe81c05e4e55b31ed5dd9b733ac6",
>>>>>>> 2d11c666
        "Pragma": "no-cache",
        "Retry-After": "10",
        "Strict-Transport-Security": "max-age=31536000;includeSubDomains",
        "X-AspNet-Version": "4.0.30319",
        "X-Content-Type-Options": "nosniff",
        "x-ms-keyvault-network-info": "conn_type=Ipv4;addr=67.171.12.239;act_addr_fam=InterNetwork;",
        "x-ms-keyvault-region": "westus2",
        "x-ms-keyvault-service-version": "1.1.10.0",
        "x-ms-request-id": "4f3dac0f-1c5d-470f-b09c-77274239280f",
        "X-Powered-By": "ASP.NET"
      },
      "ResponseBody": {
        "id": "https://heathskv.vault.azure.net/certificates/1196399135/pending",
        "issuer": {
          "name": "Self"
        },
        "csr": "MIICojCCAYoCAQAwEjEQMA4GA1UEAxMHZGVmYXVsdDCCASIwDQYJKoZIhvcNAQEBBQADggEPADCCAQoCggEBALoaxG0q7iH\u002BdXT2i4bUKsj55ksxCZttCVydyFSafl7kJgGTk4zX2wnx4Qo9b\u002BUgclQWSyPhyfks5Quh34BkQeWwrGgf56dFvfXjFDWuWB5diC3cJiiSWAPhopUg3ANovZV6uw6HU/5Q5BxMOErMd4fR21mOTPADBwmOhUWCSKJVQprlEWkvJjB1pNDrnfLj\u002B2tjdh3aac3YBUJSVgz5shRoWOYK1oomCOz/hPxmJr/nZTR1iKSkULcxjYS4\u002BV2zVEnYSZnrXPEV8uUHWfPrLVNO9tJO1mz/XDU7mg\u002BihFywV82ohZl9\u002BtJBiehecUMWVIvrMtRd9CX\u002B5dyGGvfiXEsCAwEAAaBLMEkGCSqGSIb3DQEJDjE8MDowDgYDVR0PAQH/BAQDAgG\u002BMB0GA1UdJQQWMBQGCCsGAQUFBwMBBggrBgEFBQcDAjAJBgNVHRMEAjAAMA0GCSqGSIb3DQEBCwUAA4IBAQAi4EL/\u002B3z4SW3o\u002BF5u7nou5/Wd7uQd4cBXZN9yI0Z0Uqs9t\u002BpjeVjvko3f70mGDvxYBu0Ai3BLjrmuw29GpWnI\u002Bamy1obrb6DYRqAHrzDnkgMq1VQiYmhqda/I/qQKWM2Qeh9A8UYfrLZYc8r5yCcvYeAsagIqRIsl0fHqdKh5KFYjEou3rRT8rIJg4L58ST0kT11Wlkgs8w6ifM835s5edfdeceNQtWobVvxWej/qWXvPWi/DRvtrpvLOByKM3BxDYBzIKFR4eETLrCQooCp2B6Yd6z5kli7E8VvsHolNeIK7y6slE5XO9bznnAt4AJxybPr7yjFLOmUk55uQ3y93",
        "cancellation_requested": false,
        "status": "inProgress",
        "status_details": "Pending certificate created. Certificate request is in progress. This may take some time based on the issuer provider. Please check again later.",
        "request_id": "fdfcbe81c05e4e55b31ed5dd9b733ac6"
      }
    },
    {
<<<<<<< HEAD
      "RequestUri": "https://heathskv.vault.azure.net/certificates/1196399135/pending?api-version=7.1-preview",
=======
      "RequestUri": "https://heathskv.vault.azure.net/certificates/1196399135/pending?api-version=7.1",
>>>>>>> 2d11c666
      "RequestMethod": "PATCH",
      "RequestHeaders": {
        "Accept": "application/json",
        "Authorization": "Sanitized",
        "Content-Length": "31",
        "Content-Type": "application/json",
        "traceparent": "00-8297ffd42349ee4a94fbadd4397b987a-6d48d89388c08c48-00",
        "User-Agent": [
<<<<<<< HEAD
          "azsdk-net-Security.KeyVault.Certificates/4.0.1-dev.20200214.1",
          "(.NET Core 4.6.27817.1-preview1; Microsoft Windows 10.0.18363 )"
=======
          "azsdk-net-Security.KeyVault.Certificates/4.1.0-dev.20200729.1",
          "(.NET Core 4.6.29017.01; Microsoft Windows 10.0.19041 )"
>>>>>>> 2d11c666
        ],
        "x-ms-client-request-id": "9715b9e15248a3c33fd8140e14d08aec",
        "x-ms-return-client-request-id": "true"
      },
      "RequestBody": {
        "cancellation_requested": true
      },
      "StatusCode": 200,
      "ResponseHeaders": {
        "Cache-Control": "no-cache",
        "Content-Length": "1275",
        "Content-Type": "application/json; charset=utf-8",
        "Date": "Wed, 29 Jul 2020 22:59:54 GMT",
        "Expires": "-1",
        "Pragma": "no-cache",
        "Strict-Transport-Security": "max-age=31536000;includeSubDomains",
        "X-AspNet-Version": "4.0.30319",
        "X-Content-Type-Options": "nosniff",
        "x-ms-keyvault-network-info": "conn_type=Ipv4;addr=67.171.12.239;act_addr_fam=InterNetwork;",
        "x-ms-keyvault-region": "westus2",
        "x-ms-keyvault-service-version": "1.1.10.0",
        "x-ms-request-id": "3edaa2c0-7102-43fb-a508-1d1a1ac35d65",
        "X-Powered-By": "ASP.NET"
      },
      "ResponseBody": {
        "id": "https://heathskv.vault.azure.net/certificates/1196399135/pending",
        "issuer": {
          "name": "Self"
        },
        "csr": "MIICojCCAYoCAQAwEjEQMA4GA1UEAxMHZGVmYXVsdDCCASIwDQYJKoZIhvcNAQEBBQADggEPADCCAQoCggEBALoaxG0q7iH\u002BdXT2i4bUKsj55ksxCZttCVydyFSafl7kJgGTk4zX2wnx4Qo9b\u002BUgclQWSyPhyfks5Quh34BkQeWwrGgf56dFvfXjFDWuWB5diC3cJiiSWAPhopUg3ANovZV6uw6HU/5Q5BxMOErMd4fR21mOTPADBwmOhUWCSKJVQprlEWkvJjB1pNDrnfLj\u002B2tjdh3aac3YBUJSVgz5shRoWOYK1oomCOz/hPxmJr/nZTR1iKSkULcxjYS4\u002BV2zVEnYSZnrXPEV8uUHWfPrLVNO9tJO1mz/XDU7mg\u002BihFywV82ohZl9\u002BtJBiehecUMWVIvrMtRd9CX\u002B5dyGGvfiXEsCAwEAAaBLMEkGCSqGSIb3DQEJDjE8MDowDgYDVR0PAQH/BAQDAgG\u002BMB0GA1UdJQQWMBQGCCsGAQUFBwMBBggrBgEFBQcDAjAJBgNVHRMEAjAAMA0GCSqGSIb3DQEBCwUAA4IBAQAi4EL/\u002B3z4SW3o\u002BF5u7nou5/Wd7uQd4cBXZN9yI0Z0Uqs9t\u002BpjeVjvko3f70mGDvxYBu0Ai3BLjrmuw29GpWnI\u002Bamy1obrb6DYRqAHrzDnkgMq1VQiYmhqda/I/qQKWM2Qeh9A8UYfrLZYc8r5yCcvYeAsagIqRIsl0fHqdKh5KFYjEou3rRT8rIJg4L58ST0kT11Wlkgs8w6ifM835s5edfdeceNQtWobVvxWej/qWXvPWi/DRvtrpvLOByKM3BxDYBzIKFR4eETLrCQooCp2B6Yd6z5kli7E8VvsHolNeIK7y6slE5XO9bznnAt4AJxybPr7yjFLOmUk55uQ3y93",
        "cancellation_requested": true,
        "status": "inProgress",
        "status_details": "Pending certificate created. Certificate request is in progress. This may take some time based on the issuer provider. Please check again later.",
        "request_id": "fdfcbe81c05e4e55b31ed5dd9b733ac6"
      }
    },
    {
<<<<<<< HEAD
      "RequestUri": "https://heathskv.vault.azure.net/certificates/1196399135/pending?api-version=7.1-preview",
=======
      "RequestUri": "https://heathskv.vault.azure.net/certificates/1196399135/pending?api-version=7.1",
>>>>>>> 2d11c666
      "RequestMethod": "GET",
      "RequestHeaders": {
        "Accept": "application/json",
        "Authorization": "Sanitized",
        "Content-Type": "application/json",
        "User-Agent": [
<<<<<<< HEAD
          "azsdk-net-Security.KeyVault.Certificates/4.0.1-dev.20200214.1",
          "(.NET Core 4.6.27817.1-preview1; Microsoft Windows 10.0.18363 )"
=======
          "azsdk-net-Security.KeyVault.Certificates/4.1.0-dev.20200729.1",
          "(.NET Core 4.6.29017.01; Microsoft Windows 10.0.19041 )"
>>>>>>> 2d11c666
        ],
        "x-ms-client-request-id": "16f192c5f489cc72b2b832d5cd08abf5",
        "x-ms-return-client-request-id": "true"
      },
      "RequestBody": null,
      "StatusCode": 200,
      "ResponseHeaders": {
        "Cache-Control": "no-cache",
        "Content-Length": "1275",
        "Content-Type": "application/json; charset=utf-8",
        "Date": "Wed, 29 Jul 2020 22:59:54 GMT",
        "Expires": "-1",
        "Pragma": "no-cache",
        "Retry-After": "10",
        "Strict-Transport-Security": "max-age=31536000;includeSubDomains",
        "X-AspNet-Version": "4.0.30319",
        "X-Content-Type-Options": "nosniff",
        "x-ms-keyvault-network-info": "conn_type=Ipv4;addr=67.171.12.239;act_addr_fam=InterNetwork;",
        "x-ms-keyvault-region": "westus2",
        "x-ms-keyvault-service-version": "1.1.10.0",
        "x-ms-request-id": "e4ccaf2f-8027-42ac-951c-93c57d6d9e51",
        "X-Powered-By": "ASP.NET"
      },
      "ResponseBody": {
        "id": "https://heathskv.vault.azure.net/certificates/1196399135/pending",
        "issuer": {
          "name": "Self"
        },
        "csr": "MIICojCCAYoCAQAwEjEQMA4GA1UEAxMHZGVmYXVsdDCCASIwDQYJKoZIhvcNAQEBBQADggEPADCCAQoCggEBALoaxG0q7iH\u002BdXT2i4bUKsj55ksxCZttCVydyFSafl7kJgGTk4zX2wnx4Qo9b\u002BUgclQWSyPhyfks5Quh34BkQeWwrGgf56dFvfXjFDWuWB5diC3cJiiSWAPhopUg3ANovZV6uw6HU/5Q5BxMOErMd4fR21mOTPADBwmOhUWCSKJVQprlEWkvJjB1pNDrnfLj\u002B2tjdh3aac3YBUJSVgz5shRoWOYK1oomCOz/hPxmJr/nZTR1iKSkULcxjYS4\u002BV2zVEnYSZnrXPEV8uUHWfPrLVNO9tJO1mz/XDU7mg\u002BihFywV82ohZl9\u002BtJBiehecUMWVIvrMtRd9CX\u002B5dyGGvfiXEsCAwEAAaBLMEkGCSqGSIb3DQEJDjE8MDowDgYDVR0PAQH/BAQDAgG\u002BMB0GA1UdJQQWMBQGCCsGAQUFBwMBBggrBgEFBQcDAjAJBgNVHRMEAjAAMA0GCSqGSIb3DQEBCwUAA4IBAQAi4EL/\u002B3z4SW3o\u002BF5u7nou5/Wd7uQd4cBXZN9yI0Z0Uqs9t\u002BpjeVjvko3f70mGDvxYBu0Ai3BLjrmuw29GpWnI\u002Bamy1obrb6DYRqAHrzDnkgMq1VQiYmhqda/I/qQKWM2Qeh9A8UYfrLZYc8r5yCcvYeAsagIqRIsl0fHqdKh5KFYjEou3rRT8rIJg4L58ST0kT11Wlkgs8w6ifM835s5edfdeceNQtWobVvxWej/qWXvPWi/DRvtrpvLOByKM3BxDYBzIKFR4eETLrCQooCp2B6Yd6z5kli7E8VvsHolNeIK7y6slE5XO9bznnAt4AJxybPr7yjFLOmUk55uQ3y93",
        "cancellation_requested": true,
        "status": "inProgress",
        "status_details": "Pending certificate created. Certificate request is in progress. This may take some time based on the issuer provider. Please check again later.",
        "request_id": "fdfcbe81c05e4e55b31ed5dd9b733ac6"
      }
    },
    {
<<<<<<< HEAD
      "RequestUri": "https://heathskv.vault.azure.net/certificates/1196399135/pending?api-version=7.1-preview",
=======
      "RequestUri": "https://heathskv.vault.azure.net/certificates/1196399135/pending?api-version=7.1",
>>>>>>> 2d11c666
      "RequestMethod": "GET",
      "RequestHeaders": {
        "Accept": "application/json",
        "Authorization": "Sanitized",
        "Content-Type": "application/json",
        "User-Agent": [
<<<<<<< HEAD
          "azsdk-net-Security.KeyVault.Certificates/4.0.1-dev.20200214.1",
          "(.NET Core 4.6.27817.1-preview1; Microsoft Windows 10.0.18363 )"
=======
          "azsdk-net-Security.KeyVault.Certificates/4.1.0-dev.20200729.1",
          "(.NET Core 4.6.29017.01; Microsoft Windows 10.0.19041 )"
>>>>>>> 2d11c666
        ],
        "x-ms-client-request-id": "40130c8dbcb509d6d2fe9a75ff337d6b",
        "x-ms-return-client-request-id": "true"
      },
      "RequestBody": null,
      "StatusCode": 200,
      "ResponseHeaders": {
        "Cache-Control": "no-cache",
        "Content-Length": "1275",
        "Content-Type": "application/json; charset=utf-8",
        "Date": "Wed, 29 Jul 2020 22:59:55 GMT",
        "Expires": "-1",
        "Pragma": "no-cache",
        "Retry-After": "10",
        "Strict-Transport-Security": "max-age=31536000;includeSubDomains",
        "X-AspNet-Version": "4.0.30319",
        "X-Content-Type-Options": "nosniff",
        "x-ms-keyvault-network-info": "conn_type=Ipv4;addr=67.171.12.239;act_addr_fam=InterNetwork;",
        "x-ms-keyvault-region": "westus2",
        "x-ms-keyvault-service-version": "1.1.10.0",
        "x-ms-request-id": "5ff73abc-98e5-4316-a236-6283a0b8517b",
        "X-Powered-By": "ASP.NET"
      },
      "ResponseBody": {
        "id": "https://heathskv.vault.azure.net/certificates/1196399135/pending",
        "issuer": {
          "name": "Self"
        },
        "csr": "MIICojCCAYoCAQAwEjEQMA4GA1UEAxMHZGVmYXVsdDCCASIwDQYJKoZIhvcNAQEBBQADggEPADCCAQoCggEBALoaxG0q7iH\u002BdXT2i4bUKsj55ksxCZttCVydyFSafl7kJgGTk4zX2wnx4Qo9b\u002BUgclQWSyPhyfks5Quh34BkQeWwrGgf56dFvfXjFDWuWB5diC3cJiiSWAPhopUg3ANovZV6uw6HU/5Q5BxMOErMd4fR21mOTPADBwmOhUWCSKJVQprlEWkvJjB1pNDrnfLj\u002B2tjdh3aac3YBUJSVgz5shRoWOYK1oomCOz/hPxmJr/nZTR1iKSkULcxjYS4\u002BV2zVEnYSZnrXPEV8uUHWfPrLVNO9tJO1mz/XDU7mg\u002BihFywV82ohZl9\u002BtJBiehecUMWVIvrMtRd9CX\u002B5dyGGvfiXEsCAwEAAaBLMEkGCSqGSIb3DQEJDjE8MDowDgYDVR0PAQH/BAQDAgG\u002BMB0GA1UdJQQWMBQGCCsGAQUFBwMBBggrBgEFBQcDAjAJBgNVHRMEAjAAMA0GCSqGSIb3DQEBCwUAA4IBAQAi4EL/\u002B3z4SW3o\u002BF5u7nou5/Wd7uQd4cBXZN9yI0Z0Uqs9t\u002BpjeVjvko3f70mGDvxYBu0Ai3BLjrmuw29GpWnI\u002Bamy1obrb6DYRqAHrzDnkgMq1VQiYmhqda/I/qQKWM2Qeh9A8UYfrLZYc8r5yCcvYeAsagIqRIsl0fHqdKh5KFYjEou3rRT8rIJg4L58ST0kT11Wlkgs8w6ifM835s5edfdeceNQtWobVvxWej/qWXvPWi/DRvtrpvLOByKM3BxDYBzIKFR4eETLrCQooCp2B6Yd6z5kli7E8VvsHolNeIK7y6slE5XO9bznnAt4AJxybPr7yjFLOmUk55uQ3y93",
        "cancellation_requested": true,
        "status": "inProgress",
        "status_details": "Pending certificate created. Certificate request is in progress. This may take some time based on the issuer provider. Please check again later.",
        "request_id": "fdfcbe81c05e4e55b31ed5dd9b733ac6"
      }
    },
    {
<<<<<<< HEAD
      "RequestUri": "https://heathskv.vault.azure.net/certificates/1196399135/pending?api-version=7.1-preview",
=======
      "RequestUri": "https://heathskv.vault.azure.net/certificates/1196399135/pending?api-version=7.1",
>>>>>>> 2d11c666
      "RequestMethod": "GET",
      "RequestHeaders": {
        "Accept": "application/json",
        "Authorization": "Sanitized",
        "Content-Type": "application/json",
        "User-Agent": [
<<<<<<< HEAD
          "azsdk-net-Security.KeyVault.Certificates/4.0.1-dev.20200214.1",
          "(.NET Core 4.6.27817.1-preview1; Microsoft Windows 10.0.18363 )"
=======
          "azsdk-net-Security.KeyVault.Certificates/4.1.0-dev.20200729.1",
          "(.NET Core 4.6.29017.01; Microsoft Windows 10.0.19041 )"
>>>>>>> 2d11c666
        ],
        "x-ms-client-request-id": "ec658684db66ec2a4748e49020eed536",
        "x-ms-return-client-request-id": "true"
      },
      "RequestBody": null,
      "StatusCode": 200,
      "ResponseHeaders": {
        "Cache-Control": "no-cache",
        "Content-Length": "1275",
        "Content-Type": "application/json; charset=utf-8",
        "Date": "Wed, 29 Jul 2020 22:59:56 GMT",
        "Expires": "-1",
        "Pragma": "no-cache",
        "Retry-After": "10",
        "Strict-Transport-Security": "max-age=31536000;includeSubDomains",
        "X-AspNet-Version": "4.0.30319",
        "X-Content-Type-Options": "nosniff",
        "x-ms-keyvault-network-info": "conn_type=Ipv4;addr=67.171.12.239;act_addr_fam=InterNetwork;",
        "x-ms-keyvault-region": "westus2",
        "x-ms-keyvault-service-version": "1.1.10.0",
        "x-ms-request-id": "d1173b4a-4c8d-4731-b354-ebc8b42ca89e",
        "X-Powered-By": "ASP.NET"
      },
      "ResponseBody": {
        "id": "https://heathskv.vault.azure.net/certificates/1196399135/pending",
        "issuer": {
          "name": "Self"
        },
        "csr": "MIICojCCAYoCAQAwEjEQMA4GA1UEAxMHZGVmYXVsdDCCASIwDQYJKoZIhvcNAQEBBQADggEPADCCAQoCggEBALoaxG0q7iH\u002BdXT2i4bUKsj55ksxCZttCVydyFSafl7kJgGTk4zX2wnx4Qo9b\u002BUgclQWSyPhyfks5Quh34BkQeWwrGgf56dFvfXjFDWuWB5diC3cJiiSWAPhopUg3ANovZV6uw6HU/5Q5BxMOErMd4fR21mOTPADBwmOhUWCSKJVQprlEWkvJjB1pNDrnfLj\u002B2tjdh3aac3YBUJSVgz5shRoWOYK1oomCOz/hPxmJr/nZTR1iKSkULcxjYS4\u002BV2zVEnYSZnrXPEV8uUHWfPrLVNO9tJO1mz/XDU7mg\u002BihFywV82ohZl9\u002BtJBiehecUMWVIvrMtRd9CX\u002B5dyGGvfiXEsCAwEAAaBLMEkGCSqGSIb3DQEJDjE8MDowDgYDVR0PAQH/BAQDAgG\u002BMB0GA1UdJQQWMBQGCCsGAQUFBwMBBggrBgEFBQcDAjAJBgNVHRMEAjAAMA0GCSqGSIb3DQEBCwUAA4IBAQAi4EL/\u002B3z4SW3o\u002BF5u7nou5/Wd7uQd4cBXZN9yI0Z0Uqs9t\u002BpjeVjvko3f70mGDvxYBu0Ai3BLjrmuw29GpWnI\u002Bamy1obrb6DYRqAHrzDnkgMq1VQiYmhqda/I/qQKWM2Qeh9A8UYfrLZYc8r5yCcvYeAsagIqRIsl0fHqdKh5KFYjEou3rRT8rIJg4L58ST0kT11Wlkgs8w6ifM835s5edfdeceNQtWobVvxWej/qWXvPWi/DRvtrpvLOByKM3BxDYBzIKFR4eETLrCQooCp2B6Yd6z5kli7E8VvsHolNeIK7y6slE5XO9bznnAt4AJxybPr7yjFLOmUk55uQ3y93",
        "cancellation_requested": true,
        "status": "inProgress",
        "status_details": "Pending certificate created. Certificate request is in progress. This may take some time based on the issuer provider. Please check again later.",
        "request_id": "fdfcbe81c05e4e55b31ed5dd9b733ac6"
      }
    },
    {
<<<<<<< HEAD
      "RequestUri": "https://heathskv.vault.azure.net/certificates/1196399135/pending?api-version=7.1-preview",
=======
      "RequestUri": "https://heathskv.vault.azure.net/certificates/1196399135/pending?api-version=7.1",
>>>>>>> 2d11c666
      "RequestMethod": "GET",
      "RequestHeaders": {
        "Accept": "application/json",
        "Authorization": "Sanitized",
        "Content-Type": "application/json",
        "User-Agent": [
<<<<<<< HEAD
          "azsdk-net-Security.KeyVault.Certificates/4.0.1-dev.20200214.1",
          "(.NET Core 4.6.27817.1-preview1; Microsoft Windows 10.0.18363 )"
=======
          "azsdk-net-Security.KeyVault.Certificates/4.1.0-dev.20200729.1",
          "(.NET Core 4.6.29017.01; Microsoft Windows 10.0.19041 )"
>>>>>>> 2d11c666
        ],
        "x-ms-client-request-id": "07801e2d49bd0936bce8448b5afccd7f",
        "x-ms-return-client-request-id": "true"
      },
      "RequestBody": null,
      "StatusCode": 200,
      "ResponseHeaders": {
        "Cache-Control": "no-cache",
        "Content-Length": "1275",
        "Content-Type": "application/json; charset=utf-8",
        "Date": "Wed, 29 Jul 2020 22:59:58 GMT",
        "Expires": "-1",
        "Pragma": "no-cache",
        "Retry-After": "10",
        "Strict-Transport-Security": "max-age=31536000;includeSubDomains",
        "X-AspNet-Version": "4.0.30319",
        "X-Content-Type-Options": "nosniff",
        "x-ms-keyvault-network-info": "conn_type=Ipv4;addr=67.171.12.239;act_addr_fam=InterNetwork;",
        "x-ms-keyvault-region": "westus2",
        "x-ms-keyvault-service-version": "1.1.10.0",
        "x-ms-request-id": "a6f4ee1b-781c-4192-b39c-4ea34ef92ab1",
        "X-Powered-By": "ASP.NET"
      },
      "ResponseBody": {
        "id": "https://heathskv.vault.azure.net/certificates/1196399135/pending",
        "issuer": {
          "name": "Self"
        },
        "csr": "MIICojCCAYoCAQAwEjEQMA4GA1UEAxMHZGVmYXVsdDCCASIwDQYJKoZIhvcNAQEBBQADggEPADCCAQoCggEBALoaxG0q7iH\u002BdXT2i4bUKsj55ksxCZttCVydyFSafl7kJgGTk4zX2wnx4Qo9b\u002BUgclQWSyPhyfks5Quh34BkQeWwrGgf56dFvfXjFDWuWB5diC3cJiiSWAPhopUg3ANovZV6uw6HU/5Q5BxMOErMd4fR21mOTPADBwmOhUWCSKJVQprlEWkvJjB1pNDrnfLj\u002B2tjdh3aac3YBUJSVgz5shRoWOYK1oomCOz/hPxmJr/nZTR1iKSkULcxjYS4\u002BV2zVEnYSZnrXPEV8uUHWfPrLVNO9tJO1mz/XDU7mg\u002BihFywV82ohZl9\u002BtJBiehecUMWVIvrMtRd9CX\u002B5dyGGvfiXEsCAwEAAaBLMEkGCSqGSIb3DQEJDjE8MDowDgYDVR0PAQH/BAQDAgG\u002BMB0GA1UdJQQWMBQGCCsGAQUFBwMBBggrBgEFBQcDAjAJBgNVHRMEAjAAMA0GCSqGSIb3DQEBCwUAA4IBAQAi4EL/\u002B3z4SW3o\u002BF5u7nou5/Wd7uQd4cBXZN9yI0Z0Uqs9t\u002BpjeVjvko3f70mGDvxYBu0Ai3BLjrmuw29GpWnI\u002Bamy1obrb6DYRqAHrzDnkgMq1VQiYmhqda/I/qQKWM2Qeh9A8UYfrLZYc8r5yCcvYeAsagIqRIsl0fHqdKh5KFYjEou3rRT8rIJg4L58ST0kT11Wlkgs8w6ifM835s5edfdeceNQtWobVvxWej/qWXvPWi/DRvtrpvLOByKM3BxDYBzIKFR4eETLrCQooCp2B6Yd6z5kli7E8VvsHolNeIK7y6slE5XO9bznnAt4AJxybPr7yjFLOmUk55uQ3y93",
        "cancellation_requested": true,
        "status": "inProgress",
        "status_details": "Pending certificate created. Certificate request is in progress. This may take some time based on the issuer provider. Please check again later.",
        "request_id": "fdfcbe81c05e4e55b31ed5dd9b733ac6"
      }
    },
    {
<<<<<<< HEAD
      "RequestUri": "https://heathskv.vault.azure.net/certificates/1196399135/pending?api-version=7.1-preview",
=======
      "RequestUri": "https://heathskv.vault.azure.net/certificates/1196399135/pending?api-version=7.1",
>>>>>>> 2d11c666
      "RequestMethod": "GET",
      "RequestHeaders": {
        "Accept": "application/json",
        "Authorization": "Sanitized",
        "Content-Type": "application/json",
        "User-Agent": [
<<<<<<< HEAD
          "azsdk-net-Security.KeyVault.Certificates/4.0.1-dev.20200214.1",
          "(.NET Core 4.6.27817.1-preview1; Microsoft Windows 10.0.18363 )"
=======
          "azsdk-net-Security.KeyVault.Certificates/4.1.0-dev.20200729.1",
          "(.NET Core 4.6.29017.01; Microsoft Windows 10.0.19041 )"
>>>>>>> 2d11c666
        ],
        "x-ms-client-request-id": "4650c73bbfa3b28fe226f96cd746e9e4",
        "x-ms-return-client-request-id": "true"
      },
      "RequestBody": null,
      "StatusCode": 200,
      "ResponseHeaders": {
        "Cache-Control": "no-cache",
        "Content-Length": "1275",
        "Content-Type": "application/json; charset=utf-8",
        "Date": "Wed, 29 Jul 2020 22:59:59 GMT",
        "Expires": "-1",
        "Pragma": "no-cache",
        "Retry-After": "10",
        "Strict-Transport-Security": "max-age=31536000;includeSubDomains",
        "X-AspNet-Version": "4.0.30319",
        "X-Content-Type-Options": "nosniff",
        "x-ms-keyvault-network-info": "conn_type=Ipv4;addr=67.171.12.239;act_addr_fam=InterNetwork;",
        "x-ms-keyvault-region": "westus2",
        "x-ms-keyvault-service-version": "1.1.10.0",
        "x-ms-request-id": "fa016461-ec49-4c22-9ecb-4a180dc5123b",
        "X-Powered-By": "ASP.NET"
      },
      "ResponseBody": {
        "id": "https://heathskv.vault.azure.net/certificates/1196399135/pending",
        "issuer": {
          "name": "Self"
        },
        "csr": "MIICojCCAYoCAQAwEjEQMA4GA1UEAxMHZGVmYXVsdDCCASIwDQYJKoZIhvcNAQEBBQADggEPADCCAQoCggEBALoaxG0q7iH\u002BdXT2i4bUKsj55ksxCZttCVydyFSafl7kJgGTk4zX2wnx4Qo9b\u002BUgclQWSyPhyfks5Quh34BkQeWwrGgf56dFvfXjFDWuWB5diC3cJiiSWAPhopUg3ANovZV6uw6HU/5Q5BxMOErMd4fR21mOTPADBwmOhUWCSKJVQprlEWkvJjB1pNDrnfLj\u002B2tjdh3aac3YBUJSVgz5shRoWOYK1oomCOz/hPxmJr/nZTR1iKSkULcxjYS4\u002BV2zVEnYSZnrXPEV8uUHWfPrLVNO9tJO1mz/XDU7mg\u002BihFywV82ohZl9\u002BtJBiehecUMWVIvrMtRd9CX\u002B5dyGGvfiXEsCAwEAAaBLMEkGCSqGSIb3DQEJDjE8MDowDgYDVR0PAQH/BAQDAgG\u002BMB0GA1UdJQQWMBQGCCsGAQUFBwMBBggrBgEFBQcDAjAJBgNVHRMEAjAAMA0GCSqGSIb3DQEBCwUAA4IBAQAi4EL/\u002B3z4SW3o\u002BF5u7nou5/Wd7uQd4cBXZN9yI0Z0Uqs9t\u002BpjeVjvko3f70mGDvxYBu0Ai3BLjrmuw29GpWnI\u002Bamy1obrb6DYRqAHrzDnkgMq1VQiYmhqda/I/qQKWM2Qeh9A8UYfrLZYc8r5yCcvYeAsagIqRIsl0fHqdKh5KFYjEou3rRT8rIJg4L58ST0kT11Wlkgs8w6ifM835s5edfdeceNQtWobVvxWej/qWXvPWi/DRvtrpvLOByKM3BxDYBzIKFR4eETLrCQooCp2B6Yd6z5kli7E8VvsHolNeIK7y6slE5XO9bznnAt4AJxybPr7yjFLOmUk55uQ3y93",
        "cancellation_requested": true,
        "status": "inProgress",
        "status_details": "Pending certificate created. Certificate request is in progress. This may take some time based on the issuer provider. Please check again later.",
        "request_id": "fdfcbe81c05e4e55b31ed5dd9b733ac6"
      }
    },
    {
<<<<<<< HEAD
      "RequestUri": "https://heathskv.vault.azure.net/certificates/1196399135/pending?api-version=7.1-preview",
=======
      "RequestUri": "https://heathskv.vault.azure.net/certificates/1196399135/pending?api-version=7.1",
>>>>>>> 2d11c666
      "RequestMethod": "GET",
      "RequestHeaders": {
        "Accept": "application/json",
        "Authorization": "Sanitized",
        "Content-Type": "application/json",
        "User-Agent": [
<<<<<<< HEAD
          "azsdk-net-Security.KeyVault.Certificates/4.0.1-dev.20200214.1",
          "(.NET Core 4.6.27817.1-preview1; Microsoft Windows 10.0.18363 )"
=======
          "azsdk-net-Security.KeyVault.Certificates/4.1.0-dev.20200729.1",
          "(.NET Core 4.6.29017.01; Microsoft Windows 10.0.19041 )"
>>>>>>> 2d11c666
        ],
        "x-ms-client-request-id": "e048632975b33aae505c307e979f924a",
        "x-ms-return-client-request-id": "true"
      },
      "RequestBody": null,
      "StatusCode": 200,
      "ResponseHeaders": {
        "Cache-Control": "no-cache",
        "Content-Length": "1275",
        "Content-Type": "application/json; charset=utf-8",
        "Date": "Wed, 29 Jul 2020 23:00:00 GMT",
        "Expires": "-1",
        "Pragma": "no-cache",
        "Retry-After": "10",
        "Strict-Transport-Security": "max-age=31536000;includeSubDomains",
        "X-AspNet-Version": "4.0.30319",
        "X-Content-Type-Options": "nosniff",
        "x-ms-keyvault-network-info": "conn_type=Ipv4;addr=67.171.12.239;act_addr_fam=InterNetwork;",
        "x-ms-keyvault-region": "westus2",
        "x-ms-keyvault-service-version": "1.1.10.0",
        "x-ms-request-id": "07357837-37ac-4396-9558-0c2eccd67e59",
        "X-Powered-By": "ASP.NET"
      },
      "ResponseBody": {
        "id": "https://heathskv.vault.azure.net/certificates/1196399135/pending",
        "issuer": {
          "name": "Self"
        },
        "csr": "MIICojCCAYoCAQAwEjEQMA4GA1UEAxMHZGVmYXVsdDCCASIwDQYJKoZIhvcNAQEBBQADggEPADCCAQoCggEBALoaxG0q7iH\u002BdXT2i4bUKsj55ksxCZttCVydyFSafl7kJgGTk4zX2wnx4Qo9b\u002BUgclQWSyPhyfks5Quh34BkQeWwrGgf56dFvfXjFDWuWB5diC3cJiiSWAPhopUg3ANovZV6uw6HU/5Q5BxMOErMd4fR21mOTPADBwmOhUWCSKJVQprlEWkvJjB1pNDrnfLj\u002B2tjdh3aac3YBUJSVgz5shRoWOYK1oomCOz/hPxmJr/nZTR1iKSkULcxjYS4\u002BV2zVEnYSZnrXPEV8uUHWfPrLVNO9tJO1mz/XDU7mg\u002BihFywV82ohZl9\u002BtJBiehecUMWVIvrMtRd9CX\u002B5dyGGvfiXEsCAwEAAaBLMEkGCSqGSIb3DQEJDjE8MDowDgYDVR0PAQH/BAQDAgG\u002BMB0GA1UdJQQWMBQGCCsGAQUFBwMBBggrBgEFBQcDAjAJBgNVHRMEAjAAMA0GCSqGSIb3DQEBCwUAA4IBAQAi4EL/\u002B3z4SW3o\u002BF5u7nou5/Wd7uQd4cBXZN9yI0Z0Uqs9t\u002BpjeVjvko3f70mGDvxYBu0Ai3BLjrmuw29GpWnI\u002Bamy1obrb6DYRqAHrzDnkgMq1VQiYmhqda/I/qQKWM2Qeh9A8UYfrLZYc8r5yCcvYeAsagIqRIsl0fHqdKh5KFYjEou3rRT8rIJg4L58ST0kT11Wlkgs8w6ifM835s5edfdeceNQtWobVvxWej/qWXvPWi/DRvtrpvLOByKM3BxDYBzIKFR4eETLrCQooCp2B6Yd6z5kli7E8VvsHolNeIK7y6slE5XO9bznnAt4AJxybPr7yjFLOmUk55uQ3y93",
        "cancellation_requested": true,
        "status": "inProgress",
        "status_details": "Pending certificate created. Certificate request is in progress. This may take some time based on the issuer provider. Please check again later.",
        "request_id": "fdfcbe81c05e4e55b31ed5dd9b733ac6"
      }
    },
    {
<<<<<<< HEAD
      "RequestUri": "https://heathskv.vault.azure.net/certificates/1196399135/pending?api-version=7.1-preview",
=======
      "RequestUri": "https://heathskv.vault.azure.net/certificates/1196399135/pending?api-version=7.1",
>>>>>>> 2d11c666
      "RequestMethod": "GET",
      "RequestHeaders": {
        "Accept": "application/json",
        "Authorization": "Sanitized",
        "Content-Type": "application/json",
        "User-Agent": [
<<<<<<< HEAD
          "azsdk-net-Security.KeyVault.Certificates/4.0.1-dev.20200214.1",
          "(.NET Core 4.6.27817.1-preview1; Microsoft Windows 10.0.18363 )"
=======
          "azsdk-net-Security.KeyVault.Certificates/4.1.0-dev.20200729.1",
          "(.NET Core 4.6.29017.01; Microsoft Windows 10.0.19041 )"
>>>>>>> 2d11c666
        ],
        "x-ms-client-request-id": "5954657b8f9d6d938fce259650c93275",
        "x-ms-return-client-request-id": "true"
      },
      "RequestBody": null,
      "StatusCode": 200,
      "ResponseHeaders": {
        "Cache-Control": "no-cache",
        "Content-Length": "1275",
        "Content-Type": "application/json; charset=utf-8",
        "Date": "Wed, 29 Jul 2020 23:00:01 GMT",
        "Expires": "-1",
        "Pragma": "no-cache",
        "Retry-After": "10",
        "Strict-Transport-Security": "max-age=31536000;includeSubDomains",
        "X-AspNet-Version": "4.0.30319",
        "X-Content-Type-Options": "nosniff",
        "x-ms-keyvault-network-info": "conn_type=Ipv4;addr=67.171.12.239;act_addr_fam=InterNetwork;",
        "x-ms-keyvault-region": "westus2",
        "x-ms-keyvault-service-version": "1.1.10.0",
        "x-ms-request-id": "5c899698-b27d-4dcd-8d6f-fb5e85a7ed21",
        "X-Powered-By": "ASP.NET"
      },
      "ResponseBody": {
        "id": "https://heathskv.vault.azure.net/certificates/1196399135/pending",
        "issuer": {
          "name": "Self"
        },
        "csr": "MIICojCCAYoCAQAwEjEQMA4GA1UEAxMHZGVmYXVsdDCCASIwDQYJKoZIhvcNAQEBBQADggEPADCCAQoCggEBALoaxG0q7iH\u002BdXT2i4bUKsj55ksxCZttCVydyFSafl7kJgGTk4zX2wnx4Qo9b\u002BUgclQWSyPhyfks5Quh34BkQeWwrGgf56dFvfXjFDWuWB5diC3cJiiSWAPhopUg3ANovZV6uw6HU/5Q5BxMOErMd4fR21mOTPADBwmOhUWCSKJVQprlEWkvJjB1pNDrnfLj\u002B2tjdh3aac3YBUJSVgz5shRoWOYK1oomCOz/hPxmJr/nZTR1iKSkULcxjYS4\u002BV2zVEnYSZnrXPEV8uUHWfPrLVNO9tJO1mz/XDU7mg\u002BihFywV82ohZl9\u002BtJBiehecUMWVIvrMtRd9CX\u002B5dyGGvfiXEsCAwEAAaBLMEkGCSqGSIb3DQEJDjE8MDowDgYDVR0PAQH/BAQDAgG\u002BMB0GA1UdJQQWMBQGCCsGAQUFBwMBBggrBgEFBQcDAjAJBgNVHRMEAjAAMA0GCSqGSIb3DQEBCwUAA4IBAQAi4EL/\u002B3z4SW3o\u002BF5u7nou5/Wd7uQd4cBXZN9yI0Z0Uqs9t\u002BpjeVjvko3f70mGDvxYBu0Ai3BLjrmuw29GpWnI\u002Bamy1obrb6DYRqAHrzDnkgMq1VQiYmhqda/I/qQKWM2Qeh9A8UYfrLZYc8r5yCcvYeAsagIqRIsl0fHqdKh5KFYjEou3rRT8rIJg4L58ST0kT11Wlkgs8w6ifM835s5edfdeceNQtWobVvxWej/qWXvPWi/DRvtrpvLOByKM3BxDYBzIKFR4eETLrCQooCp2B6Yd6z5kli7E8VvsHolNeIK7y6slE5XO9bznnAt4AJxybPr7yjFLOmUk55uQ3y93",
        "cancellation_requested": true,
        "status": "inProgress",
        "status_details": "Pending certificate created. Certificate request is in progress. This may take some time based on the issuer provider. Please check again later.",
        "request_id": "fdfcbe81c05e4e55b31ed5dd9b733ac6"
      }
    },
    {
<<<<<<< HEAD
      "RequestUri": "https://heathskv.vault.azure.net/certificates/1196399135/pending?api-version=7.1-preview",
=======
      "RequestUri": "https://heathskv.vault.azure.net/certificates/1196399135/pending?api-version=7.1",
>>>>>>> 2d11c666
      "RequestMethod": "GET",
      "RequestHeaders": {
        "Accept": "application/json",
        "Authorization": "Sanitized",
        "Content-Type": "application/json",
        "User-Agent": [
<<<<<<< HEAD
          "azsdk-net-Security.KeyVault.Certificates/4.0.1-dev.20200214.1",
          "(.NET Core 4.6.27817.1-preview1; Microsoft Windows 10.0.18363 )"
=======
          "azsdk-net-Security.KeyVault.Certificates/4.1.0-dev.20200729.1",
          "(.NET Core 4.6.29017.01; Microsoft Windows 10.0.19041 )"
>>>>>>> 2d11c666
        ],
        "x-ms-client-request-id": "f6625ffeecb4c6cb1915f6478f111a43",
        "x-ms-return-client-request-id": "true"
      },
      "RequestBody": null,
      "StatusCode": 200,
      "ResponseHeaders": {
        "Cache-Control": "no-cache",
        "Content-Length": "1275",
        "Content-Type": "application/json; charset=utf-8",
        "Date": "Wed, 29 Jul 2020 23:00:02 GMT",
        "Expires": "-1",
        "Pragma": "no-cache",
        "Retry-After": "10",
        "Strict-Transport-Security": "max-age=31536000;includeSubDomains",
        "X-AspNet-Version": "4.0.30319",
        "X-Content-Type-Options": "nosniff",
        "x-ms-keyvault-network-info": "conn_type=Ipv4;addr=67.171.12.239;act_addr_fam=InterNetwork;",
        "x-ms-keyvault-region": "westus2",
        "x-ms-keyvault-service-version": "1.1.10.0",
        "x-ms-request-id": "3622bc53-93ed-4037-8fe7-ae7ae10e6cc2",
        "X-Powered-By": "ASP.NET"
      },
      "ResponseBody": {
        "id": "https://heathskv.vault.azure.net/certificates/1196399135/pending",
        "issuer": {
          "name": "Self"
        },
        "csr": "MIICojCCAYoCAQAwEjEQMA4GA1UEAxMHZGVmYXVsdDCCASIwDQYJKoZIhvcNAQEBBQADggEPADCCAQoCggEBALoaxG0q7iH\u002BdXT2i4bUKsj55ksxCZttCVydyFSafl7kJgGTk4zX2wnx4Qo9b\u002BUgclQWSyPhyfks5Quh34BkQeWwrGgf56dFvfXjFDWuWB5diC3cJiiSWAPhopUg3ANovZV6uw6HU/5Q5BxMOErMd4fR21mOTPADBwmOhUWCSKJVQprlEWkvJjB1pNDrnfLj\u002B2tjdh3aac3YBUJSVgz5shRoWOYK1oomCOz/hPxmJr/nZTR1iKSkULcxjYS4\u002BV2zVEnYSZnrXPEV8uUHWfPrLVNO9tJO1mz/XDU7mg\u002BihFywV82ohZl9\u002BtJBiehecUMWVIvrMtRd9CX\u002B5dyGGvfiXEsCAwEAAaBLMEkGCSqGSIb3DQEJDjE8MDowDgYDVR0PAQH/BAQDAgG\u002BMB0GA1UdJQQWMBQGCCsGAQUFBwMBBggrBgEFBQcDAjAJBgNVHRMEAjAAMA0GCSqGSIb3DQEBCwUAA4IBAQAi4EL/\u002B3z4SW3o\u002BF5u7nou5/Wd7uQd4cBXZN9yI0Z0Uqs9t\u002BpjeVjvko3f70mGDvxYBu0Ai3BLjrmuw29GpWnI\u002Bamy1obrb6DYRqAHrzDnkgMq1VQiYmhqda/I/qQKWM2Qeh9A8UYfrLZYc8r5yCcvYeAsagIqRIsl0fHqdKh5KFYjEou3rRT8rIJg4L58ST0kT11Wlkgs8w6ifM835s5edfdeceNQtWobVvxWej/qWXvPWi/DRvtrpvLOByKM3BxDYBzIKFR4eETLrCQooCp2B6Yd6z5kli7E8VvsHolNeIK7y6slE5XO9bznnAt4AJxybPr7yjFLOmUk55uQ3y93",
        "cancellation_requested": true,
        "status": "inProgress",
        "status_details": "Pending certificate created. Certificate request is in progress. This may take some time based on the issuer provider. Please check again later.",
        "request_id": "fdfcbe81c05e4e55b31ed5dd9b733ac6"
      }
    },
    {
<<<<<<< HEAD
      "RequestUri": "https://heathskv.vault.azure.net/certificates/1196399135/pending?api-version=7.1-preview",
=======
      "RequestUri": "https://heathskv.vault.azure.net/certificates/1196399135/pending?api-version=7.1",
>>>>>>> 2d11c666
      "RequestMethod": "GET",
      "RequestHeaders": {
        "Accept": "application/json",
        "Authorization": "Sanitized",
        "Content-Type": "application/json",
        "User-Agent": [
<<<<<<< HEAD
          "azsdk-net-Security.KeyVault.Certificates/4.0.1-dev.20200214.1",
          "(.NET Core 4.6.27817.1-preview1; Microsoft Windows 10.0.18363 )"
=======
          "azsdk-net-Security.KeyVault.Certificates/4.1.0-dev.20200729.1",
          "(.NET Core 4.6.29017.01; Microsoft Windows 10.0.19041 )"
>>>>>>> 2d11c666
        ],
        "x-ms-client-request-id": "71f1ae9490f29946d0da51e45017ea86",
        "x-ms-return-client-request-id": "true"
      },
      "RequestBody": null,
      "StatusCode": 200,
      "ResponseHeaders": {
        "Cache-Control": "no-cache",
        "Content-Length": "1275",
        "Content-Type": "application/json; charset=utf-8",
        "Date": "Wed, 29 Jul 2020 23:00:03 GMT",
        "Expires": "-1",
        "Pragma": "no-cache",
        "Retry-After": "10",
        "Strict-Transport-Security": "max-age=31536000;includeSubDomains",
        "X-AspNet-Version": "4.0.30319",
        "X-Content-Type-Options": "nosniff",
        "x-ms-keyvault-network-info": "conn_type=Ipv4;addr=67.171.12.239;act_addr_fam=InterNetwork;",
        "x-ms-keyvault-region": "westus2",
        "x-ms-keyvault-service-version": "1.1.10.0",
        "x-ms-request-id": "2991c0db-b679-44f8-9585-972fcc564509",
        "X-Powered-By": "ASP.NET"
      },
      "ResponseBody": {
        "id": "https://heathskv.vault.azure.net/certificates/1196399135/pending",
        "issuer": {
          "name": "Self"
        },
        "csr": "MIICojCCAYoCAQAwEjEQMA4GA1UEAxMHZGVmYXVsdDCCASIwDQYJKoZIhvcNAQEBBQADggEPADCCAQoCggEBALoaxG0q7iH\u002BdXT2i4bUKsj55ksxCZttCVydyFSafl7kJgGTk4zX2wnx4Qo9b\u002BUgclQWSyPhyfks5Quh34BkQeWwrGgf56dFvfXjFDWuWB5diC3cJiiSWAPhopUg3ANovZV6uw6HU/5Q5BxMOErMd4fR21mOTPADBwmOhUWCSKJVQprlEWkvJjB1pNDrnfLj\u002B2tjdh3aac3YBUJSVgz5shRoWOYK1oomCOz/hPxmJr/nZTR1iKSkULcxjYS4\u002BV2zVEnYSZnrXPEV8uUHWfPrLVNO9tJO1mz/XDU7mg\u002BihFywV82ohZl9\u002BtJBiehecUMWVIvrMtRd9CX\u002B5dyGGvfiXEsCAwEAAaBLMEkGCSqGSIb3DQEJDjE8MDowDgYDVR0PAQH/BAQDAgG\u002BMB0GA1UdJQQWMBQGCCsGAQUFBwMBBggrBgEFBQcDAjAJBgNVHRMEAjAAMA0GCSqGSIb3DQEBCwUAA4IBAQAi4EL/\u002B3z4SW3o\u002BF5u7nou5/Wd7uQd4cBXZN9yI0Z0Uqs9t\u002BpjeVjvko3f70mGDvxYBu0Ai3BLjrmuw29GpWnI\u002Bamy1obrb6DYRqAHrzDnkgMq1VQiYmhqda/I/qQKWM2Qeh9A8UYfrLZYc8r5yCcvYeAsagIqRIsl0fHqdKh5KFYjEou3rRT8rIJg4L58ST0kT11Wlkgs8w6ifM835s5edfdeceNQtWobVvxWej/qWXvPWi/DRvtrpvLOByKM3BxDYBzIKFR4eETLrCQooCp2B6Yd6z5kli7E8VvsHolNeIK7y6slE5XO9bznnAt4AJxybPr7yjFLOmUk55uQ3y93",
        "cancellation_requested": true,
        "status": "inProgress",
        "status_details": "Pending certificate created. Certificate request is in progress. This may take some time based on the issuer provider. Please check again later.",
        "request_id": "fdfcbe81c05e4e55b31ed5dd9b733ac6"
      }
    },
    {
<<<<<<< HEAD
      "RequestUri": "https://heathskv.vault.azure.net/certificates/1196399135/pending?api-version=7.1-preview",
=======
      "RequestUri": "https://heathskv.vault.azure.net/certificates/1196399135/pending?api-version=7.1",
>>>>>>> 2d11c666
      "RequestMethod": "GET",
      "RequestHeaders": {
        "Accept": "application/json",
        "Authorization": "Sanitized",
        "Content-Type": "application/json",
        "User-Agent": [
<<<<<<< HEAD
          "azsdk-net-Security.KeyVault.Certificates/4.0.1-dev.20200214.1",
          "(.NET Core 4.6.27817.1-preview1; Microsoft Windows 10.0.18363 )"
=======
          "azsdk-net-Security.KeyVault.Certificates/4.1.0-dev.20200729.1",
          "(.NET Core 4.6.29017.01; Microsoft Windows 10.0.19041 )"
>>>>>>> 2d11c666
        ],
        "x-ms-client-request-id": "387fba299c3d8e96998e3f87994bde7d",
        "x-ms-return-client-request-id": "true"
      },
      "RequestBody": null,
      "StatusCode": 200,
      "ResponseHeaders": {
        "Cache-Control": "no-cache",
        "Content-Length": "1275",
        "Content-Type": "application/json; charset=utf-8",
        "Date": "Wed, 29 Jul 2020 23:00:04 GMT",
        "Expires": "-1",
        "Pragma": "no-cache",
        "Retry-After": "10",
        "Strict-Transport-Security": "max-age=31536000;includeSubDomains",
        "X-AspNet-Version": "4.0.30319",
        "X-Content-Type-Options": "nosniff",
        "x-ms-keyvault-network-info": "conn_type=Ipv4;addr=67.171.12.239;act_addr_fam=InterNetwork;",
        "x-ms-keyvault-region": "westus2",
        "x-ms-keyvault-service-version": "1.1.10.0",
        "x-ms-request-id": "98aa79bd-24d9-4f36-a09f-d41bf07ae12a",
        "X-Powered-By": "ASP.NET"
      },
      "ResponseBody": {
        "id": "https://heathskv.vault.azure.net/certificates/1196399135/pending",
        "issuer": {
          "name": "Self"
        },
        "csr": "MIICojCCAYoCAQAwEjEQMA4GA1UEAxMHZGVmYXVsdDCCASIwDQYJKoZIhvcNAQEBBQADggEPADCCAQoCggEBALoaxG0q7iH\u002BdXT2i4bUKsj55ksxCZttCVydyFSafl7kJgGTk4zX2wnx4Qo9b\u002BUgclQWSyPhyfks5Quh34BkQeWwrGgf56dFvfXjFDWuWB5diC3cJiiSWAPhopUg3ANovZV6uw6HU/5Q5BxMOErMd4fR21mOTPADBwmOhUWCSKJVQprlEWkvJjB1pNDrnfLj\u002B2tjdh3aac3YBUJSVgz5shRoWOYK1oomCOz/hPxmJr/nZTR1iKSkULcxjYS4\u002BV2zVEnYSZnrXPEV8uUHWfPrLVNO9tJO1mz/XDU7mg\u002BihFywV82ohZl9\u002BtJBiehecUMWVIvrMtRd9CX\u002B5dyGGvfiXEsCAwEAAaBLMEkGCSqGSIb3DQEJDjE8MDowDgYDVR0PAQH/BAQDAgG\u002BMB0GA1UdJQQWMBQGCCsGAQUFBwMBBggrBgEFBQcDAjAJBgNVHRMEAjAAMA0GCSqGSIb3DQEBCwUAA4IBAQAi4EL/\u002B3z4SW3o\u002BF5u7nou5/Wd7uQd4cBXZN9yI0Z0Uqs9t\u002BpjeVjvko3f70mGDvxYBu0Ai3BLjrmuw29GpWnI\u002Bamy1obrb6DYRqAHrzDnkgMq1VQiYmhqda/I/qQKWM2Qeh9A8UYfrLZYc8r5yCcvYeAsagIqRIsl0fHqdKh5KFYjEou3rRT8rIJg4L58ST0kT11Wlkgs8w6ifM835s5edfdeceNQtWobVvxWej/qWXvPWi/DRvtrpvLOByKM3BxDYBzIKFR4eETLrCQooCp2B6Yd6z5kli7E8VvsHolNeIK7y6slE5XO9bznnAt4AJxybPr7yjFLOmUk55uQ3y93",
        "cancellation_requested": true,
        "status": "inProgress",
        "status_details": "Pending certificate created. Certificate request is in progress. This may take some time based on the issuer provider. Please check again later.",
        "request_id": "fdfcbe81c05e4e55b31ed5dd9b733ac6"
      }
    },
    {
<<<<<<< HEAD
      "RequestUri": "https://heathskv.vault.azure.net/certificates/1196399135/pending?api-version=7.1-preview",
=======
      "RequestUri": "https://heathskv.vault.azure.net/certificates/1196399135/pending?api-version=7.1",
>>>>>>> 2d11c666
      "RequestMethod": "GET",
      "RequestHeaders": {
        "Accept": "application/json",
        "Authorization": "Sanitized",
        "Content-Type": "application/json",
        "User-Agent": [
<<<<<<< HEAD
          "azsdk-net-Security.KeyVault.Certificates/4.0.1-dev.20200214.1",
          "(.NET Core 4.6.27817.1-preview1; Microsoft Windows 10.0.18363 )"
=======
          "azsdk-net-Security.KeyVault.Certificates/4.1.0-dev.20200729.1",
          "(.NET Core 4.6.29017.01; Microsoft Windows 10.0.19041 )"
>>>>>>> 2d11c666
        ],
        "x-ms-client-request-id": "a202e2b4c0d86e8318c825d99be67501",
        "x-ms-return-client-request-id": "true"
      },
      "RequestBody": null,
      "StatusCode": 200,
      "ResponseHeaders": {
        "Cache-Control": "no-cache",
        "Content-Length": "1275",
        "Content-Type": "application/json; charset=utf-8",
        "Date": "Wed, 29 Jul 2020 23:00:05 GMT",
        "Expires": "-1",
        "Pragma": "no-cache",
        "Retry-After": "10",
        "Strict-Transport-Security": "max-age=31536000;includeSubDomains",
        "X-AspNet-Version": "4.0.30319",
        "X-Content-Type-Options": "nosniff",
        "x-ms-keyvault-network-info": "conn_type=Ipv4;addr=67.171.12.239;act_addr_fam=InterNetwork;",
        "x-ms-keyvault-region": "westus2",
        "x-ms-keyvault-service-version": "1.1.10.0",
        "x-ms-request-id": "36c1bafd-8995-4e3e-863a-eb80c2c8d8de",
        "X-Powered-By": "ASP.NET"
      },
      "ResponseBody": {
        "id": "https://heathskv.vault.azure.net/certificates/1196399135/pending",
        "issuer": {
          "name": "Self"
        },
        "csr": "MIICojCCAYoCAQAwEjEQMA4GA1UEAxMHZGVmYXVsdDCCASIwDQYJKoZIhvcNAQEBBQADggEPADCCAQoCggEBALoaxG0q7iH\u002BdXT2i4bUKsj55ksxCZttCVydyFSafl7kJgGTk4zX2wnx4Qo9b\u002BUgclQWSyPhyfks5Quh34BkQeWwrGgf56dFvfXjFDWuWB5diC3cJiiSWAPhopUg3ANovZV6uw6HU/5Q5BxMOErMd4fR21mOTPADBwmOhUWCSKJVQprlEWkvJjB1pNDrnfLj\u002B2tjdh3aac3YBUJSVgz5shRoWOYK1oomCOz/hPxmJr/nZTR1iKSkULcxjYS4\u002BV2zVEnYSZnrXPEV8uUHWfPrLVNO9tJO1mz/XDU7mg\u002BihFywV82ohZl9\u002BtJBiehecUMWVIvrMtRd9CX\u002B5dyGGvfiXEsCAwEAAaBLMEkGCSqGSIb3DQEJDjE8MDowDgYDVR0PAQH/BAQDAgG\u002BMB0GA1UdJQQWMBQGCCsGAQUFBwMBBggrBgEFBQcDAjAJBgNVHRMEAjAAMA0GCSqGSIb3DQEBCwUAA4IBAQAi4EL/\u002B3z4SW3o\u002BF5u7nou5/Wd7uQd4cBXZN9yI0Z0Uqs9t\u002BpjeVjvko3f70mGDvxYBu0Ai3BLjrmuw29GpWnI\u002Bamy1obrb6DYRqAHrzDnkgMq1VQiYmhqda/I/qQKWM2Qeh9A8UYfrLZYc8r5yCcvYeAsagIqRIsl0fHqdKh5KFYjEou3rRT8rIJg4L58ST0kT11Wlkgs8w6ifM835s5edfdeceNQtWobVvxWej/qWXvPWi/DRvtrpvLOByKM3BxDYBzIKFR4eETLrCQooCp2B6Yd6z5kli7E8VvsHolNeIK7y6slE5XO9bznnAt4AJxybPr7yjFLOmUk55uQ3y93",
        "cancellation_requested": true,
        "status": "inProgress",
        "status_details": "Pending certificate created. Certificate request is in progress. This may take some time based on the issuer provider. Please check again later.",
        "request_id": "fdfcbe81c05e4e55b31ed5dd9b733ac6"
      }
    },
    {
<<<<<<< HEAD
      "RequestUri": "https://heathskv.vault.azure.net/certificates/1196399135/pending?api-version=7.1-preview",
=======
      "RequestUri": "https://heathskv.vault.azure.net/certificates/1196399135/pending?api-version=7.1",
>>>>>>> 2d11c666
      "RequestMethod": "GET",
      "RequestHeaders": {
        "Accept": "application/json",
        "Authorization": "Sanitized",
        "Content-Type": "application/json",
        "User-Agent": [
<<<<<<< HEAD
          "azsdk-net-Security.KeyVault.Certificates/4.0.1-dev.20200214.1",
          "(.NET Core 4.6.27817.1-preview1; Microsoft Windows 10.0.18363 )"
=======
          "azsdk-net-Security.KeyVault.Certificates/4.1.0-dev.20200729.1",
          "(.NET Core 4.6.29017.01; Microsoft Windows 10.0.19041 )"
>>>>>>> 2d11c666
        ],
        "x-ms-client-request-id": "d41d6f2be191f8051762d76450be0084",
        "x-ms-return-client-request-id": "true"
      },
      "RequestBody": null,
      "StatusCode": 200,
      "ResponseHeaders": {
        "Cache-Control": "no-cache",
        "Content-Length": "1275",
        "Content-Type": "application/json; charset=utf-8",
        "Date": "Wed, 29 Jul 2020 23:00:06 GMT",
        "Expires": "-1",
        "Pragma": "no-cache",
        "Retry-After": "10",
        "Strict-Transport-Security": "max-age=31536000;includeSubDomains",
        "X-AspNet-Version": "4.0.30319",
        "X-Content-Type-Options": "nosniff",
        "x-ms-keyvault-network-info": "conn_type=Ipv4;addr=67.171.12.239;act_addr_fam=InterNetwork;",
        "x-ms-keyvault-region": "westus2",
        "x-ms-keyvault-service-version": "1.1.10.0",
        "x-ms-request-id": "66c3a6a5-f2d1-415e-a959-2c240981261c",
        "X-Powered-By": "ASP.NET"
      },
      "ResponseBody": {
        "id": "https://heathskv.vault.azure.net/certificates/1196399135/pending",
        "issuer": {
          "name": "Self"
        },
        "csr": "MIICojCCAYoCAQAwEjEQMA4GA1UEAxMHZGVmYXVsdDCCASIwDQYJKoZIhvcNAQEBBQADggEPADCCAQoCggEBALoaxG0q7iH\u002BdXT2i4bUKsj55ksxCZttCVydyFSafl7kJgGTk4zX2wnx4Qo9b\u002BUgclQWSyPhyfks5Quh34BkQeWwrGgf56dFvfXjFDWuWB5diC3cJiiSWAPhopUg3ANovZV6uw6HU/5Q5BxMOErMd4fR21mOTPADBwmOhUWCSKJVQprlEWkvJjB1pNDrnfLj\u002B2tjdh3aac3YBUJSVgz5shRoWOYK1oomCOz/hPxmJr/nZTR1iKSkULcxjYS4\u002BV2zVEnYSZnrXPEV8uUHWfPrLVNO9tJO1mz/XDU7mg\u002BihFywV82ohZl9\u002BtJBiehecUMWVIvrMtRd9CX\u002B5dyGGvfiXEsCAwEAAaBLMEkGCSqGSIb3DQEJDjE8MDowDgYDVR0PAQH/BAQDAgG\u002BMB0GA1UdJQQWMBQGCCsGAQUFBwMBBggrBgEFBQcDAjAJBgNVHRMEAjAAMA0GCSqGSIb3DQEBCwUAA4IBAQAi4EL/\u002B3z4SW3o\u002BF5u7nou5/Wd7uQd4cBXZN9yI0Z0Uqs9t\u002BpjeVjvko3f70mGDvxYBu0Ai3BLjrmuw29GpWnI\u002Bamy1obrb6DYRqAHrzDnkgMq1VQiYmhqda/I/qQKWM2Qeh9A8UYfrLZYc8r5yCcvYeAsagIqRIsl0fHqdKh5KFYjEou3rRT8rIJg4L58ST0kT11Wlkgs8w6ifM835s5edfdeceNQtWobVvxWej/qWXvPWi/DRvtrpvLOByKM3BxDYBzIKFR4eETLrCQooCp2B6Yd6z5kli7E8VvsHolNeIK7y6slE5XO9bznnAt4AJxybPr7yjFLOmUk55uQ3y93",
        "cancellation_requested": true,
        "status": "inProgress",
        "status_details": "Pending certificate created. Certificate request is in progress. This may take some time based on the issuer provider. Please check again later.",
        "request_id": "fdfcbe81c05e4e55b31ed5dd9b733ac6"
      }
    },
    {
<<<<<<< HEAD
      "RequestUri": "https://heathskv.vault.azure.net/certificates/1196399135/pending?api-version=7.1-preview",
=======
      "RequestUri": "https://heathskv.vault.azure.net/certificates/1196399135/pending?api-version=7.1",
>>>>>>> 2d11c666
      "RequestMethod": "GET",
      "RequestHeaders": {
        "Accept": "application/json",
        "Authorization": "Sanitized",
        "Content-Type": "application/json",
        "User-Agent": [
<<<<<<< HEAD
          "azsdk-net-Security.KeyVault.Certificates/4.0.1-dev.20200214.1",
          "(.NET Core 4.6.27817.1-preview1; Microsoft Windows 10.0.18363 )"
=======
          "azsdk-net-Security.KeyVault.Certificates/4.1.0-dev.20200729.1",
          "(.NET Core 4.6.29017.01; Microsoft Windows 10.0.19041 )"
>>>>>>> 2d11c666
        ],
        "x-ms-client-request-id": "6e30d3fb471569ae37101f7476bdf3b3",
        "x-ms-return-client-request-id": "true"
      },
      "RequestBody": null,
      "StatusCode": 200,
      "ResponseHeaders": {
        "Cache-Control": "no-cache",
        "Content-Length": "1275",
        "Content-Type": "application/json; charset=utf-8",
        "Date": "Wed, 29 Jul 2020 23:00:07 GMT",
        "Expires": "-1",
        "Pragma": "no-cache",
        "Retry-After": "10",
        "Strict-Transport-Security": "max-age=31536000;includeSubDomains",
        "X-AspNet-Version": "4.0.30319",
        "X-Content-Type-Options": "nosniff",
        "x-ms-keyvault-network-info": "conn_type=Ipv4;addr=67.171.12.239;act_addr_fam=InterNetwork;",
        "x-ms-keyvault-region": "westus2",
        "x-ms-keyvault-service-version": "1.1.10.0",
        "x-ms-request-id": "889b7ee3-a0c7-4e83-b420-1dee430ace97",
        "X-Powered-By": "ASP.NET"
      },
      "ResponseBody": {
        "id": "https://heathskv.vault.azure.net/certificates/1196399135/pending",
        "issuer": {
          "name": "Self"
        },
        "csr": "MIICojCCAYoCAQAwEjEQMA4GA1UEAxMHZGVmYXVsdDCCASIwDQYJKoZIhvcNAQEBBQADggEPADCCAQoCggEBALoaxG0q7iH\u002BdXT2i4bUKsj55ksxCZttCVydyFSafl7kJgGTk4zX2wnx4Qo9b\u002BUgclQWSyPhyfks5Quh34BkQeWwrGgf56dFvfXjFDWuWB5diC3cJiiSWAPhopUg3ANovZV6uw6HU/5Q5BxMOErMd4fR21mOTPADBwmOhUWCSKJVQprlEWkvJjB1pNDrnfLj\u002B2tjdh3aac3YBUJSVgz5shRoWOYK1oomCOz/hPxmJr/nZTR1iKSkULcxjYS4\u002BV2zVEnYSZnrXPEV8uUHWfPrLVNO9tJO1mz/XDU7mg\u002BihFywV82ohZl9\u002BtJBiehecUMWVIvrMtRd9CX\u002B5dyGGvfiXEsCAwEAAaBLMEkGCSqGSIb3DQEJDjE8MDowDgYDVR0PAQH/BAQDAgG\u002BMB0GA1UdJQQWMBQGCCsGAQUFBwMBBggrBgEFBQcDAjAJBgNVHRMEAjAAMA0GCSqGSIb3DQEBCwUAA4IBAQAi4EL/\u002B3z4SW3o\u002BF5u7nou5/Wd7uQd4cBXZN9yI0Z0Uqs9t\u002BpjeVjvko3f70mGDvxYBu0Ai3BLjrmuw29GpWnI\u002Bamy1obrb6DYRqAHrzDnkgMq1VQiYmhqda/I/qQKWM2Qeh9A8UYfrLZYc8r5yCcvYeAsagIqRIsl0fHqdKh5KFYjEou3rRT8rIJg4L58ST0kT11Wlkgs8w6ifM835s5edfdeceNQtWobVvxWej/qWXvPWi/DRvtrpvLOByKM3BxDYBzIKFR4eETLrCQooCp2B6Yd6z5kli7E8VvsHolNeIK7y6slE5XO9bznnAt4AJxybPr7yjFLOmUk55uQ3y93",
        "cancellation_requested": true,
        "status": "inProgress",
        "status_details": "Pending certificate created. Certificate request is in progress. This may take some time based on the issuer provider. Please check again later.",
        "request_id": "fdfcbe81c05e4e55b31ed5dd9b733ac6"
      }
    },
    {
<<<<<<< HEAD
      "RequestUri": "https://heathskv.vault.azure.net/certificates/1196399135/pending?api-version=7.1-preview",
=======
      "RequestUri": "https://heathskv.vault.azure.net/certificates/1196399135/pending?api-version=7.1",
>>>>>>> 2d11c666
      "RequestMethod": "GET",
      "RequestHeaders": {
        "Accept": "application/json",
        "Authorization": "Sanitized",
        "Content-Type": "application/json",
        "User-Agent": [
<<<<<<< HEAD
          "azsdk-net-Security.KeyVault.Certificates/4.0.1-dev.20200214.1",
          "(.NET Core 4.6.27817.1-preview1; Microsoft Windows 10.0.18363 )"
=======
          "azsdk-net-Security.KeyVault.Certificates/4.1.0-dev.20200729.1",
          "(.NET Core 4.6.29017.01; Microsoft Windows 10.0.19041 )"
>>>>>>> 2d11c666
        ],
        "x-ms-client-request-id": "295c3e180a2ed2ecdc098a75e81f1e5a",
        "x-ms-return-client-request-id": "true"
      },
      "RequestBody": null,
      "StatusCode": 200,
      "ResponseHeaders": {
        "Cache-Control": "no-cache",
        "Content-Length": "1275",
        "Content-Type": "application/json; charset=utf-8",
        "Date": "Wed, 29 Jul 2020 23:00:08 GMT",
        "Expires": "-1",
        "Pragma": "no-cache",
        "Retry-After": "10",
        "Strict-Transport-Security": "max-age=31536000;includeSubDomains",
        "X-AspNet-Version": "4.0.30319",
        "X-Content-Type-Options": "nosniff",
        "x-ms-keyvault-network-info": "conn_type=Ipv4;addr=67.171.12.239;act_addr_fam=InterNetwork;",
        "x-ms-keyvault-region": "westus2",
        "x-ms-keyvault-service-version": "1.1.10.0",
        "x-ms-request-id": "aa692392-5dee-41ae-a317-4399c54dd2af",
        "X-Powered-By": "ASP.NET"
      },
      "ResponseBody": {
        "id": "https://heathskv.vault.azure.net/certificates/1196399135/pending",
        "issuer": {
          "name": "Self"
        },
        "csr": "MIICojCCAYoCAQAwEjEQMA4GA1UEAxMHZGVmYXVsdDCCASIwDQYJKoZIhvcNAQEBBQADggEPADCCAQoCggEBALoaxG0q7iH\u002BdXT2i4bUKsj55ksxCZttCVydyFSafl7kJgGTk4zX2wnx4Qo9b\u002BUgclQWSyPhyfks5Quh34BkQeWwrGgf56dFvfXjFDWuWB5diC3cJiiSWAPhopUg3ANovZV6uw6HU/5Q5BxMOErMd4fR21mOTPADBwmOhUWCSKJVQprlEWkvJjB1pNDrnfLj\u002B2tjdh3aac3YBUJSVgz5shRoWOYK1oomCOz/hPxmJr/nZTR1iKSkULcxjYS4\u002BV2zVEnYSZnrXPEV8uUHWfPrLVNO9tJO1mz/XDU7mg\u002BihFywV82ohZl9\u002BtJBiehecUMWVIvrMtRd9CX\u002B5dyGGvfiXEsCAwEAAaBLMEkGCSqGSIb3DQEJDjE8MDowDgYDVR0PAQH/BAQDAgG\u002BMB0GA1UdJQQWMBQGCCsGAQUFBwMBBggrBgEFBQcDAjAJBgNVHRMEAjAAMA0GCSqGSIb3DQEBCwUAA4IBAQAi4EL/\u002B3z4SW3o\u002BF5u7nou5/Wd7uQd4cBXZN9yI0Z0Uqs9t\u002BpjeVjvko3f70mGDvxYBu0Ai3BLjrmuw29GpWnI\u002Bamy1obrb6DYRqAHrzDnkgMq1VQiYmhqda/I/qQKWM2Qeh9A8UYfrLZYc8r5yCcvYeAsagIqRIsl0fHqdKh5KFYjEou3rRT8rIJg4L58ST0kT11Wlkgs8w6ifM835s5edfdeceNQtWobVvxWej/qWXvPWi/DRvtrpvLOByKM3BxDYBzIKFR4eETLrCQooCp2B6Yd6z5kli7E8VvsHolNeIK7y6slE5XO9bznnAt4AJxybPr7yjFLOmUk55uQ3y93",
        "cancellation_requested": true,
        "status": "inProgress",
        "status_details": "Pending certificate created. Certificate request is in progress. This may take some time based on the issuer provider. Please check again later.",
        "request_id": "fdfcbe81c05e4e55b31ed5dd9b733ac6"
      }
    },
    {
<<<<<<< HEAD
      "RequestUri": "https://heathskv.vault.azure.net/certificates/1196399135/pending?api-version=7.1-preview",
=======
      "RequestUri": "https://heathskv.vault.azure.net/certificates/1196399135/pending?api-version=7.1",
>>>>>>> 2d11c666
      "RequestMethod": "GET",
      "RequestHeaders": {
        "Accept": "application/json",
        "Authorization": "Sanitized",
        "Content-Type": "application/json",
        "User-Agent": [
<<<<<<< HEAD
          "azsdk-net-Security.KeyVault.Certificates/4.0.1-dev.20200214.1",
          "(.NET Core 4.6.27817.1-preview1; Microsoft Windows 10.0.18363 )"
=======
          "azsdk-net-Security.KeyVault.Certificates/4.1.0-dev.20200729.1",
          "(.NET Core 4.6.29017.01; Microsoft Windows 10.0.19041 )"
>>>>>>> 2d11c666
        ],
        "x-ms-client-request-id": "c7dda0c707b6e3ebc1b49c81c290815a",
        "x-ms-return-client-request-id": "true"
      },
      "RequestBody": null,
      "StatusCode": 200,
      "ResponseHeaders": {
        "Cache-Control": "no-cache",
<<<<<<< HEAD
        "Content-Length": "1275",
        "Content-Type": "application/json; charset=utf-8",
        "Date": "Sat, 15 Feb 2020 02:41:14 GMT",
        "Expires": "-1",
        "Pragma": "no-cache",
        "Retry-After": "10",
        "Server": "Microsoft-IIS/10.0",
        "Strict-Transport-Security": "max-age=31536000;includeSubDomains",
        "X-AspNet-Version": "4.0.30319",
        "X-Content-Type-Options": "nosniff",
        "x-ms-keyvault-network-info": "addr=131.107.147.65;act_addr_fam=InterNetwork;",
        "x-ms-keyvault-region": "westus",
        "x-ms-keyvault-service-version": "1.1.0.893",
        "x-ms-request-id": "52248ee7-df05-4224-a344-12d5b9689c82",
        "X-Powered-By": "ASP.NET"
      },
      "ResponseBody": {
        "id": "https://heathskv.vault.azure.net/certificates/1196399135/pending",
        "issuer": {
          "name": "Self"
        },
        "csr": "MIICojCCAYoCAQAwEjEQMA4GA1UEAxMHZGVmYXVsdDCCASIwDQYJKoZIhvcNAQEBBQADggEPADCCAQoCggEBALLrcMShTFIy2JrL4eDu0lkWXpQp9yjhbuhzhoP\u002B1uNVy1DUbpMuh7b1ayhDiMyQKDBfnra78MdzaRhWQ2PHqU6ywlfNAQKa/8EjBaLKA4Egia\u002B1Yo8sFeFL3Spd2T3JYHX7k9MRoqTw0d8o0gqGNgAkJDPTMvFUBR/Ej2Q324ldY0B2lgR1ZZVevTDLb3XZMzzbN6/EmQ4\u002Bm3cXL/qjSRYOvnbSVedKrqd0pAxWWn26zGWiFmAgzi04qQf2FgaeAOOCTppujY0y4ERJrlXO0qdxEvM4UxKvxSjxwCaGuJGws\u002BqkzPffJCf4\u002B1wTXI8Ubmr6VXSFqxYZ43Lwse4CNucCAwEAAaBLMEkGCSqGSIb3DQEJDjE8MDowDgYDVR0PAQH/BAQDAgG\u002BMB0GA1UdJQQWMBQGCCsGAQUFBwMBBggrBgEFBQcDAjAJBgNVHRMEAjAAMA0GCSqGSIb3DQEBCwUAA4IBAQAs5n68e2iRzz/Ioud1Qb2ndz\u002BjJsHmAUrxLX45d036SIzSZ6rKizes5j7J8ydQa62igFd6MdpaKR/YbbWwfQr\u002BNgz8jMoUeuehSEWNgvU0D4hJlvDypsVWqdrkF\u002BLA\u002Bsj2fpCfwJCEEC\u002Bsp88kfO6JY35Ec/VsZMcvXknqDVj5Yckwvey7dz/nAtYQyAmPtPLNFv//L3qZ96Tx5kCGnR3tprG0CrasuNnjRYKFiMRpckd0abxlp7AYJtt4Q3ccGO9hdqNObMwp3ji7PRpVyJSzzz\u002BLHFzezxgQ9q6VfVPJf/ZWmF/kjjt6OA55QRPLszAUFTdwkb5IOk7WBNV9zSgj",
        "cancellation_requested": true,
        "status": "inProgress",
        "status_details": "Pending certificate created. Certificate request is in progress. This may take some time based on the issuer provider. Please check again later.",
        "request_id": "407fbec29d0944c39f3c1f4779a1bca4"
      }
    },
    {
      "RequestUri": "https://heathskv.vault.azure.net/certificates/1196399135/pending?api-version=7.1-preview",
      "RequestMethod": "GET",
      "RequestHeaders": {
        "Accept": "application/json",
        "Authorization": "Sanitized",
        "Content-Type": "application/json",
        "User-Agent": [
          "azsdk-net-Security.KeyVault.Certificates/4.0.1-dev.20200214.1",
          "(.NET Core 4.6.27817.1-preview1; Microsoft Windows 10.0.18363 )"
        ],
        "x-ms-client-request-id": "114b246fd762f156e75e920bbd388018",
        "x-ms-return-client-request-id": "true"
      },
      "RequestBody": null,
      "StatusCode": 200,
      "ResponseHeaders": {
        "Cache-Control": "no-cache",
        "Content-Length": "1275",
        "Content-Type": "application/json; charset=utf-8",
        "Date": "Sat, 15 Feb 2020 02:41:16 GMT",
        "Expires": "-1",
        "Pragma": "no-cache",
        "Retry-After": "10",
        "Server": "Microsoft-IIS/10.0",
        "Strict-Transport-Security": "max-age=31536000;includeSubDomains",
        "X-AspNet-Version": "4.0.30319",
        "X-Content-Type-Options": "nosniff",
        "x-ms-keyvault-network-info": "addr=131.107.147.65;act_addr_fam=InterNetwork;",
        "x-ms-keyvault-region": "westus",
        "x-ms-keyvault-service-version": "1.1.0.893",
        "x-ms-request-id": "bbac346e-8e26-4877-9fdb-185c2c75707b",
        "X-Powered-By": "ASP.NET"
      },
      "ResponseBody": {
        "id": "https://heathskv.vault.azure.net/certificates/1196399135/pending",
        "issuer": {
          "name": "Self"
        },
        "csr": "MIICojCCAYoCAQAwEjEQMA4GA1UEAxMHZGVmYXVsdDCCASIwDQYJKoZIhvcNAQEBBQADggEPADCCAQoCggEBALLrcMShTFIy2JrL4eDu0lkWXpQp9yjhbuhzhoP\u002B1uNVy1DUbpMuh7b1ayhDiMyQKDBfnra78MdzaRhWQ2PHqU6ywlfNAQKa/8EjBaLKA4Egia\u002B1Yo8sFeFL3Spd2T3JYHX7k9MRoqTw0d8o0gqGNgAkJDPTMvFUBR/Ej2Q324ldY0B2lgR1ZZVevTDLb3XZMzzbN6/EmQ4\u002Bm3cXL/qjSRYOvnbSVedKrqd0pAxWWn26zGWiFmAgzi04qQf2FgaeAOOCTppujY0y4ERJrlXO0qdxEvM4UxKvxSjxwCaGuJGws\u002BqkzPffJCf4\u002B1wTXI8Ubmr6VXSFqxYZ43Lwse4CNucCAwEAAaBLMEkGCSqGSIb3DQEJDjE8MDowDgYDVR0PAQH/BAQDAgG\u002BMB0GA1UdJQQWMBQGCCsGAQUFBwMBBggrBgEFBQcDAjAJBgNVHRMEAjAAMA0GCSqGSIb3DQEBCwUAA4IBAQAs5n68e2iRzz/Ioud1Qb2ndz\u002BjJsHmAUrxLX45d036SIzSZ6rKizes5j7J8ydQa62igFd6MdpaKR/YbbWwfQr\u002BNgz8jMoUeuehSEWNgvU0D4hJlvDypsVWqdrkF\u002BLA\u002Bsj2fpCfwJCEEC\u002Bsp88kfO6JY35Ec/VsZMcvXknqDVj5Yckwvey7dz/nAtYQyAmPtPLNFv//L3qZ96Tx5kCGnR3tprG0CrasuNnjRYKFiMRpckd0abxlp7AYJtt4Q3ccGO9hdqNObMwp3ji7PRpVyJSzzz\u002BLHFzezxgQ9q6VfVPJf/ZWmF/kjjt6OA55QRPLszAUFTdwkb5IOk7WBNV9zSgj",
        "cancellation_requested": true,
        "status": "inProgress",
        "status_details": "Pending certificate created. Certificate request is in progress. This may take some time based on the issuer provider. Please check again later.",
        "request_id": "407fbec29d0944c39f3c1f4779a1bca4"
      }
    },
    {
      "RequestUri": "https://heathskv.vault.azure.net/certificates/1196399135/pending?api-version=7.1-preview",
      "RequestMethod": "GET",
      "RequestHeaders": {
        "Accept": "application/json",
        "Authorization": "Sanitized",
        "Content-Type": "application/json",
        "User-Agent": [
          "azsdk-net-Security.KeyVault.Certificates/4.0.1-dev.20200214.1",
          "(.NET Core 4.6.27817.1-preview1; Microsoft Windows 10.0.18363 )"
        ],
        "x-ms-client-request-id": "d5adc5f22cdf11fc527868796d6a0f4b",
        "x-ms-return-client-request-id": "true"
      },
      "RequestBody": null,
      "StatusCode": 200,
      "ResponseHeaders": {
        "Cache-Control": "no-cache",
        "Content-Length": "1275",
        "Content-Type": "application/json; charset=utf-8",
        "Date": "Sat, 15 Feb 2020 02:41:18 GMT",
        "Expires": "-1",
        "Pragma": "no-cache",
        "Retry-After": "10",
        "Server": "Microsoft-IIS/10.0",
        "Strict-Transport-Security": "max-age=31536000;includeSubDomains",
        "X-AspNet-Version": "4.0.30319",
        "X-Content-Type-Options": "nosniff",
        "x-ms-keyvault-network-info": "addr=131.107.147.65;act_addr_fam=InterNetwork;",
        "x-ms-keyvault-region": "westus",
        "x-ms-keyvault-service-version": "1.1.0.893",
        "x-ms-request-id": "5f0e6bef-8263-4fa4-9218-6acc28b40894",
        "X-Powered-By": "ASP.NET"
      },
      "ResponseBody": {
        "id": "https://heathskv.vault.azure.net/certificates/1196399135/pending",
        "issuer": {
          "name": "Self"
        },
        "csr": "MIICojCCAYoCAQAwEjEQMA4GA1UEAxMHZGVmYXVsdDCCASIwDQYJKoZIhvcNAQEBBQADggEPADCCAQoCggEBALLrcMShTFIy2JrL4eDu0lkWXpQp9yjhbuhzhoP\u002B1uNVy1DUbpMuh7b1ayhDiMyQKDBfnra78MdzaRhWQ2PHqU6ywlfNAQKa/8EjBaLKA4Egia\u002B1Yo8sFeFL3Spd2T3JYHX7k9MRoqTw0d8o0gqGNgAkJDPTMvFUBR/Ej2Q324ldY0B2lgR1ZZVevTDLb3XZMzzbN6/EmQ4\u002Bm3cXL/qjSRYOvnbSVedKrqd0pAxWWn26zGWiFmAgzi04qQf2FgaeAOOCTppujY0y4ERJrlXO0qdxEvM4UxKvxSjxwCaGuJGws\u002BqkzPffJCf4\u002B1wTXI8Ubmr6VXSFqxYZ43Lwse4CNucCAwEAAaBLMEkGCSqGSIb3DQEJDjE8MDowDgYDVR0PAQH/BAQDAgG\u002BMB0GA1UdJQQWMBQGCCsGAQUFBwMBBggrBgEFBQcDAjAJBgNVHRMEAjAAMA0GCSqGSIb3DQEBCwUAA4IBAQAs5n68e2iRzz/Ioud1Qb2ndz\u002BjJsHmAUrxLX45d036SIzSZ6rKizes5j7J8ydQa62igFd6MdpaKR/YbbWwfQr\u002BNgz8jMoUeuehSEWNgvU0D4hJlvDypsVWqdrkF\u002BLA\u002Bsj2fpCfwJCEEC\u002Bsp88kfO6JY35Ec/VsZMcvXknqDVj5Yckwvey7dz/nAtYQyAmPtPLNFv//L3qZ96Tx5kCGnR3tprG0CrasuNnjRYKFiMRpckd0abxlp7AYJtt4Q3ccGO9hdqNObMwp3ji7PRpVyJSzzz\u002BLHFzezxgQ9q6VfVPJf/ZWmF/kjjt6OA55QRPLszAUFTdwkb5IOk7WBNV9zSgj",
        "cancellation_requested": true,
        "status": "inProgress",
        "status_details": "Pending certificate created. Certificate request is in progress. This may take some time based on the issuer provider. Please check again later.",
        "request_id": "407fbec29d0944c39f3c1f4779a1bca4"
      }
    },
    {
      "RequestUri": "https://heathskv.vault.azure.net/certificates/1196399135/pending?api-version=7.1-preview",
      "RequestMethod": "GET",
      "RequestHeaders": {
        "Accept": "application/json",
        "Authorization": "Sanitized",
        "Content-Type": "application/json",
        "User-Agent": [
          "azsdk-net-Security.KeyVault.Certificates/4.0.1-dev.20200214.1",
          "(.NET Core 4.6.27817.1-preview1; Microsoft Windows 10.0.18363 )"
        ],
        "x-ms-client-request-id": "c4062f870cd3eff74aebdf5775e02688",
        "x-ms-return-client-request-id": "true"
      },
      "RequestBody": null,
      "StatusCode": 200,
      "ResponseHeaders": {
        "Cache-Control": "no-cache",
        "Content-Length": "1275",
        "Content-Type": "application/json; charset=utf-8",
        "Date": "Sat, 15 Feb 2020 02:41:19 GMT",
        "Expires": "-1",
        "Pragma": "no-cache",
        "Retry-After": "10",
        "Server": "Microsoft-IIS/10.0",
        "Strict-Transport-Security": "max-age=31536000;includeSubDomains",
        "X-AspNet-Version": "4.0.30319",
        "X-Content-Type-Options": "nosniff",
        "x-ms-keyvault-network-info": "addr=131.107.147.65;act_addr_fam=InterNetwork;",
        "x-ms-keyvault-region": "westus",
        "x-ms-keyvault-service-version": "1.1.0.893",
        "x-ms-request-id": "e78bfe01-79a1-4618-a8f9-25e3f9157563",
        "X-Powered-By": "ASP.NET"
      },
      "ResponseBody": {
        "id": "https://heathskv.vault.azure.net/certificates/1196399135/pending",
        "issuer": {
          "name": "Self"
        },
        "csr": "MIICojCCAYoCAQAwEjEQMA4GA1UEAxMHZGVmYXVsdDCCASIwDQYJKoZIhvcNAQEBBQADggEPADCCAQoCggEBALLrcMShTFIy2JrL4eDu0lkWXpQp9yjhbuhzhoP\u002B1uNVy1DUbpMuh7b1ayhDiMyQKDBfnra78MdzaRhWQ2PHqU6ywlfNAQKa/8EjBaLKA4Egia\u002B1Yo8sFeFL3Spd2T3JYHX7k9MRoqTw0d8o0gqGNgAkJDPTMvFUBR/Ej2Q324ldY0B2lgR1ZZVevTDLb3XZMzzbN6/EmQ4\u002Bm3cXL/qjSRYOvnbSVedKrqd0pAxWWn26zGWiFmAgzi04qQf2FgaeAOOCTppujY0y4ERJrlXO0qdxEvM4UxKvxSjxwCaGuJGws\u002BqkzPffJCf4\u002B1wTXI8Ubmr6VXSFqxYZ43Lwse4CNucCAwEAAaBLMEkGCSqGSIb3DQEJDjE8MDowDgYDVR0PAQH/BAQDAgG\u002BMB0GA1UdJQQWMBQGCCsGAQUFBwMBBggrBgEFBQcDAjAJBgNVHRMEAjAAMA0GCSqGSIb3DQEBCwUAA4IBAQAs5n68e2iRzz/Ioud1Qb2ndz\u002BjJsHmAUrxLX45d036SIzSZ6rKizes5j7J8ydQa62igFd6MdpaKR/YbbWwfQr\u002BNgz8jMoUeuehSEWNgvU0D4hJlvDypsVWqdrkF\u002BLA\u002Bsj2fpCfwJCEEC\u002Bsp88kfO6JY35Ec/VsZMcvXknqDVj5Yckwvey7dz/nAtYQyAmPtPLNFv//L3qZ96Tx5kCGnR3tprG0CrasuNnjRYKFiMRpckd0abxlp7AYJtt4Q3ccGO9hdqNObMwp3ji7PRpVyJSzzz\u002BLHFzezxgQ9q6VfVPJf/ZWmF/kjjt6OA55QRPLszAUFTdwkb5IOk7WBNV9zSgj",
        "cancellation_requested": true,
        "status": "inProgress",
        "status_details": "Pending certificate created. Certificate request is in progress. This may take some time based on the issuer provider. Please check again later.",
        "request_id": "407fbec29d0944c39f3c1f4779a1bca4"
      }
    },
    {
      "RequestUri": "https://heathskv.vault.azure.net/certificates/1196399135/pending?api-version=7.1-preview",
      "RequestMethod": "GET",
      "RequestHeaders": {
        "Accept": "application/json",
        "Authorization": "Sanitized",
        "Content-Type": "application/json",
        "User-Agent": [
          "azsdk-net-Security.KeyVault.Certificates/4.0.1-dev.20200214.1",
          "(.NET Core 4.6.27817.1-preview1; Microsoft Windows 10.0.18363 )"
        ],
        "x-ms-client-request-id": "fd8f8433ace3427a2739bfea6fdc847c",
        "x-ms-return-client-request-id": "true"
      },
      "RequestBody": null,
      "StatusCode": 200,
      "ResponseHeaders": {
        "Cache-Control": "no-cache",
        "Content-Length": "1275",
        "Content-Type": "application/json; charset=utf-8",
        "Date": "Sat, 15 Feb 2020 02:41:20 GMT",
        "Expires": "-1",
        "Pragma": "no-cache",
        "Retry-After": "10",
        "Server": "Microsoft-IIS/10.0",
        "Strict-Transport-Security": "max-age=31536000;includeSubDomains",
        "X-AspNet-Version": "4.0.30319",
        "X-Content-Type-Options": "nosniff",
        "x-ms-keyvault-network-info": "addr=131.107.147.65;act_addr_fam=InterNetwork;",
        "x-ms-keyvault-region": "westus",
        "x-ms-keyvault-service-version": "1.1.0.893",
        "x-ms-request-id": "1534d415-6d36-4312-ac05-cf4b59d4678d",
        "X-Powered-By": "ASP.NET"
      },
      "ResponseBody": {
        "id": "https://heathskv.vault.azure.net/certificates/1196399135/pending",
        "issuer": {
          "name": "Self"
        },
        "csr": "MIICojCCAYoCAQAwEjEQMA4GA1UEAxMHZGVmYXVsdDCCASIwDQYJKoZIhvcNAQEBBQADggEPADCCAQoCggEBALLrcMShTFIy2JrL4eDu0lkWXpQp9yjhbuhzhoP\u002B1uNVy1DUbpMuh7b1ayhDiMyQKDBfnra78MdzaRhWQ2PHqU6ywlfNAQKa/8EjBaLKA4Egia\u002B1Yo8sFeFL3Spd2T3JYHX7k9MRoqTw0d8o0gqGNgAkJDPTMvFUBR/Ej2Q324ldY0B2lgR1ZZVevTDLb3XZMzzbN6/EmQ4\u002Bm3cXL/qjSRYOvnbSVedKrqd0pAxWWn26zGWiFmAgzi04qQf2FgaeAOOCTppujY0y4ERJrlXO0qdxEvM4UxKvxSjxwCaGuJGws\u002BqkzPffJCf4\u002B1wTXI8Ubmr6VXSFqxYZ43Lwse4CNucCAwEAAaBLMEkGCSqGSIb3DQEJDjE8MDowDgYDVR0PAQH/BAQDAgG\u002BMB0GA1UdJQQWMBQGCCsGAQUFBwMBBggrBgEFBQcDAjAJBgNVHRMEAjAAMA0GCSqGSIb3DQEBCwUAA4IBAQAs5n68e2iRzz/Ioud1Qb2ndz\u002BjJsHmAUrxLX45d036SIzSZ6rKizes5j7J8ydQa62igFd6MdpaKR/YbbWwfQr\u002BNgz8jMoUeuehSEWNgvU0D4hJlvDypsVWqdrkF\u002BLA\u002Bsj2fpCfwJCEEC\u002Bsp88kfO6JY35Ec/VsZMcvXknqDVj5Yckwvey7dz/nAtYQyAmPtPLNFv//L3qZ96Tx5kCGnR3tprG0CrasuNnjRYKFiMRpckd0abxlp7AYJtt4Q3ccGO9hdqNObMwp3ji7PRpVyJSzzz\u002BLHFzezxgQ9q6VfVPJf/ZWmF/kjjt6OA55QRPLszAUFTdwkb5IOk7WBNV9zSgj",
        "cancellation_requested": true,
        "status": "inProgress",
        "status_details": "Pending certificate created. Certificate request is in progress. This may take some time based on the issuer provider. Please check again later.",
        "request_id": "407fbec29d0944c39f3c1f4779a1bca4"
      }
    },
    {
      "RequestUri": "https://heathskv.vault.azure.net/certificates/1196399135/pending?api-version=7.1-preview",
      "RequestMethod": "GET",
      "RequestHeaders": {
        "Accept": "application/json",
        "Authorization": "Sanitized",
        "Content-Type": "application/json",
        "User-Agent": [
          "azsdk-net-Security.KeyVault.Certificates/4.0.1-dev.20200214.1",
          "(.NET Core 4.6.27817.1-preview1; Microsoft Windows 10.0.18363 )"
        ],
        "x-ms-client-request-id": "8d84464ebc32e544cdbe8bf44ca59c72",
        "x-ms-return-client-request-id": "true"
      },
      "RequestBody": null,
      "StatusCode": 200,
      "ResponseHeaders": {
        "Cache-Control": "no-cache",
=======
>>>>>>> 2d11c666
        "Content-Length": "1110",
        "Content-Type": "application/json; charset=utf-8",
        "Date": "Wed, 29 Jul 2020 23:00:10 GMT",
        "Expires": "-1",
        "Pragma": "no-cache",
        "Strict-Transport-Security": "max-age=31536000;includeSubDomains",
        "X-AspNet-Version": "4.0.30319",
        "X-Content-Type-Options": "nosniff",
        "x-ms-keyvault-network-info": "conn_type=Ipv4;addr=67.171.12.239;act_addr_fam=InterNetwork;",
        "x-ms-keyvault-region": "westus2",
        "x-ms-keyvault-service-version": "1.1.10.0",
        "x-ms-request-id": "2b6f2fc3-5e7f-44ae-b7a6-1d4771bb4d82",
        "X-Powered-By": "ASP.NET"
      },
      "ResponseBody": {
        "id": "https://heathskv.vault.azure.net/certificates/1196399135/pending",
        "issuer": {
          "name": "Self"
        },
        "csr": "MIICojCCAYoCAQAwEjEQMA4GA1UEAxMHZGVmYXVsdDCCASIwDQYJKoZIhvcNAQEBBQADggEPADCCAQoCggEBALoaxG0q7iH\u002BdXT2i4bUKsj55ksxCZttCVydyFSafl7kJgGTk4zX2wnx4Qo9b\u002BUgclQWSyPhyfks5Quh34BkQeWwrGgf56dFvfXjFDWuWB5diC3cJiiSWAPhopUg3ANovZV6uw6HU/5Q5BxMOErMd4fR21mOTPADBwmOhUWCSKJVQprlEWkvJjB1pNDrnfLj\u002B2tjdh3aac3YBUJSVgz5shRoWOYK1oomCOz/hPxmJr/nZTR1iKSkULcxjYS4\u002BV2zVEnYSZnrXPEV8uUHWfPrLVNO9tJO1mz/XDU7mg\u002BihFywV82ohZl9\u002BtJBiehecUMWVIvrMtRd9CX\u002B5dyGGvfiXEsCAwEAAaBLMEkGCSqGSIb3DQEJDjE8MDowDgYDVR0PAQH/BAQDAgG\u002BMB0GA1UdJQQWMBQGCCsGAQUFBwMBBggrBgEFBQcDAjAJBgNVHRMEAjAAMA0GCSqGSIb3DQEBCwUAA4IBAQAi4EL/\u002B3z4SW3o\u002BF5u7nou5/Wd7uQd4cBXZN9yI0Z0Uqs9t\u002BpjeVjvko3f70mGDvxYBu0Ai3BLjrmuw29GpWnI\u002Bamy1obrb6DYRqAHrzDnkgMq1VQiYmhqda/I/qQKWM2Qeh9A8UYfrLZYc8r5yCcvYeAsagIqRIsl0fHqdKh5KFYjEou3rRT8rIJg4L58ST0kT11Wlkgs8w6ifM835s5edfdeceNQtWobVvxWej/qWXvPWi/DRvtrpvLOByKM3BxDYBzIKFR4eETLrCQooCp2B6Yd6z5kli7E8VvsHolNeIK7y6slE5XO9bznnAt4AJxybPr7yjFLOmUk55uQ3y93",
        "cancellation_requested": true,
        "status": "cancelled",
        "request_id": "fdfcbe81c05e4e55b31ed5dd9b733ac6"
      }
    }
  ],
  "Variables": {
    "AZURE_KEYVAULT_URL": "https://heathskv.vault.azure.net",
    "RandomSeed": "335860036"
  }
}<|MERGE_RESOLUTION|>--- conflicted
+++ resolved
@@ -1,24 +1,15 @@
 {
   "Entries": [
     {
-<<<<<<< HEAD
-      "RequestUri": "https://heathskv.vault.azure.net/certificates/1196399135/create?api-version=7.1-preview",
-=======
       "RequestUri": "https://heathskv.vault.azure.net/certificates/1196399135/create?api-version=7.1",
->>>>>>> 2d11c666
       "RequestMethod": "POST",
       "RequestHeaders": {
         "Accept": "application/json",
         "Content-Type": "application/json",
         "traceparent": "00-ed6f90eba357044da634123690a80c1b-7d52f0e16c55ca4a-00",
         "User-Agent": [
-<<<<<<< HEAD
-          "azsdk-net-Security.KeyVault.Certificates/4.0.1-dev.20200214.1",
-          "(.NET Core 4.6.27817.1-preview1; Microsoft Windows 10.0.18363 )"
-=======
-          "azsdk-net-Security.KeyVault.Certificates/4.1.0-dev.20200729.1",
-          "(.NET Core 4.6.29017.01; Microsoft Windows 10.0.19041 )"
->>>>>>> 2d11c666
+          "azsdk-net-Security.KeyVault.Certificates/4.1.0-dev.20200729.1",
+          "(.NET Core 4.6.29017.01; Microsoft Windows 10.0.19041 )"
         ],
         "x-ms-client-request-id": "daa1965c134e91423c0e732b7e58f2b4",
         "x-ms-return-client-request-id": "true"
@@ -50,11 +41,7 @@
       }
     },
     {
-<<<<<<< HEAD
-      "RequestUri": "https://heathskv.vault.azure.net/certificates/1196399135/create?api-version=7.1-preview",
-=======
       "RequestUri": "https://heathskv.vault.azure.net/certificates/1196399135/create?api-version=7.1",
->>>>>>> 2d11c666
       "RequestMethod": "POST",
       "RequestHeaders": {
         "Accept": "application/json",
@@ -63,13 +50,8 @@
         "Content-Type": "application/json",
         "traceparent": "00-ed6f90eba357044da634123690a80c1b-7d52f0e16c55ca4a-00",
         "User-Agent": [
-<<<<<<< HEAD
-          "azsdk-net-Security.KeyVault.Certificates/4.0.1-dev.20200214.1",
-          "(.NET Core 4.6.27817.1-preview1; Microsoft Windows 10.0.18363 )"
-=======
-          "azsdk-net-Security.KeyVault.Certificates/4.1.0-dev.20200729.1",
-          "(.NET Core 4.6.29017.01; Microsoft Windows 10.0.19041 )"
->>>>>>> 2d11c666
+          "azsdk-net-Security.KeyVault.Certificates/4.1.0-dev.20200729.1",
+          "(.NET Core 4.6.29017.01; Microsoft Windows 10.0.19041 )"
         ],
         "x-ms-client-request-id": "daa1965c134e91423c0e732b7e58f2b4",
         "x-ms-return-client-request-id": "true"
@@ -108,11 +90,7 @@
         "Content-Type": "application/json; charset=utf-8",
         "Date": "Wed, 29 Jul 2020 22:59:54 GMT",
         "Expires": "-1",
-<<<<<<< HEAD
-        "Location": "https://heathskv.vault.azure.net/certificates/1196399135/pending?api-version=7.1-preview\u0026request_id=407fbec29d0944c39f3c1f4779a1bca4",
-=======
         "Location": "https://heathskv.vault.azure.net/certificates/1196399135/pending?api-version=7.1\u0026request_id=fdfcbe81c05e4e55b31ed5dd9b733ac6",
->>>>>>> 2d11c666
         "Pragma": "no-cache",
         "Retry-After": "10",
         "Strict-Transport-Security": "max-age=31536000;includeSubDomains",
@@ -137,11 +115,7 @@
       }
     },
     {
-<<<<<<< HEAD
-      "RequestUri": "https://heathskv.vault.azure.net/certificates/1196399135/pending?api-version=7.1-preview",
-=======
-      "RequestUri": "https://heathskv.vault.azure.net/certificates/1196399135/pending?api-version=7.1",
->>>>>>> 2d11c666
+      "RequestUri": "https://heathskv.vault.azure.net/certificates/1196399135/pending?api-version=7.1",
       "RequestMethod": "PATCH",
       "RequestHeaders": {
         "Accept": "application/json",
@@ -150,13 +124,8 @@
         "Content-Type": "application/json",
         "traceparent": "00-8297ffd42349ee4a94fbadd4397b987a-6d48d89388c08c48-00",
         "User-Agent": [
-<<<<<<< HEAD
-          "azsdk-net-Security.KeyVault.Certificates/4.0.1-dev.20200214.1",
-          "(.NET Core 4.6.27817.1-preview1; Microsoft Windows 10.0.18363 )"
-=======
-          "azsdk-net-Security.KeyVault.Certificates/4.1.0-dev.20200729.1",
-          "(.NET Core 4.6.29017.01; Microsoft Windows 10.0.19041 )"
->>>>>>> 2d11c666
+          "azsdk-net-Security.KeyVault.Certificates/4.1.0-dev.20200729.1",
+          "(.NET Core 4.6.29017.01; Microsoft Windows 10.0.19041 )"
         ],
         "x-ms-client-request-id": "9715b9e15248a3c33fd8140e14d08aec",
         "x-ms-return-client-request-id": "true"
@@ -194,24 +163,15 @@
       }
     },
     {
-<<<<<<< HEAD
-      "RequestUri": "https://heathskv.vault.azure.net/certificates/1196399135/pending?api-version=7.1-preview",
-=======
-      "RequestUri": "https://heathskv.vault.azure.net/certificates/1196399135/pending?api-version=7.1",
->>>>>>> 2d11c666
-      "RequestMethod": "GET",
-      "RequestHeaders": {
-        "Accept": "application/json",
-        "Authorization": "Sanitized",
-        "Content-Type": "application/json",
-        "User-Agent": [
-<<<<<<< HEAD
-          "azsdk-net-Security.KeyVault.Certificates/4.0.1-dev.20200214.1",
-          "(.NET Core 4.6.27817.1-preview1; Microsoft Windows 10.0.18363 )"
-=======
-          "azsdk-net-Security.KeyVault.Certificates/4.1.0-dev.20200729.1",
-          "(.NET Core 4.6.29017.01; Microsoft Windows 10.0.19041 )"
->>>>>>> 2d11c666
+      "RequestUri": "https://heathskv.vault.azure.net/certificates/1196399135/pending?api-version=7.1",
+      "RequestMethod": "GET",
+      "RequestHeaders": {
+        "Accept": "application/json",
+        "Authorization": "Sanitized",
+        "Content-Type": "application/json",
+        "User-Agent": [
+          "azsdk-net-Security.KeyVault.Certificates/4.1.0-dev.20200729.1",
+          "(.NET Core 4.6.29017.01; Microsoft Windows 10.0.19041 )"
         ],
         "x-ms-client-request-id": "16f192c5f489cc72b2b832d5cd08abf5",
         "x-ms-return-client-request-id": "true"
@@ -248,24 +208,15 @@
       }
     },
     {
-<<<<<<< HEAD
-      "RequestUri": "https://heathskv.vault.azure.net/certificates/1196399135/pending?api-version=7.1-preview",
-=======
-      "RequestUri": "https://heathskv.vault.azure.net/certificates/1196399135/pending?api-version=7.1",
->>>>>>> 2d11c666
-      "RequestMethod": "GET",
-      "RequestHeaders": {
-        "Accept": "application/json",
-        "Authorization": "Sanitized",
-        "Content-Type": "application/json",
-        "User-Agent": [
-<<<<<<< HEAD
-          "azsdk-net-Security.KeyVault.Certificates/4.0.1-dev.20200214.1",
-          "(.NET Core 4.6.27817.1-preview1; Microsoft Windows 10.0.18363 )"
-=======
-          "azsdk-net-Security.KeyVault.Certificates/4.1.0-dev.20200729.1",
-          "(.NET Core 4.6.29017.01; Microsoft Windows 10.0.19041 )"
->>>>>>> 2d11c666
+      "RequestUri": "https://heathskv.vault.azure.net/certificates/1196399135/pending?api-version=7.1",
+      "RequestMethod": "GET",
+      "RequestHeaders": {
+        "Accept": "application/json",
+        "Authorization": "Sanitized",
+        "Content-Type": "application/json",
+        "User-Agent": [
+          "azsdk-net-Security.KeyVault.Certificates/4.1.0-dev.20200729.1",
+          "(.NET Core 4.6.29017.01; Microsoft Windows 10.0.19041 )"
         ],
         "x-ms-client-request-id": "40130c8dbcb509d6d2fe9a75ff337d6b",
         "x-ms-return-client-request-id": "true"
@@ -302,24 +253,15 @@
       }
     },
     {
-<<<<<<< HEAD
-      "RequestUri": "https://heathskv.vault.azure.net/certificates/1196399135/pending?api-version=7.1-preview",
-=======
-      "RequestUri": "https://heathskv.vault.azure.net/certificates/1196399135/pending?api-version=7.1",
->>>>>>> 2d11c666
-      "RequestMethod": "GET",
-      "RequestHeaders": {
-        "Accept": "application/json",
-        "Authorization": "Sanitized",
-        "Content-Type": "application/json",
-        "User-Agent": [
-<<<<<<< HEAD
-          "azsdk-net-Security.KeyVault.Certificates/4.0.1-dev.20200214.1",
-          "(.NET Core 4.6.27817.1-preview1; Microsoft Windows 10.0.18363 )"
-=======
-          "azsdk-net-Security.KeyVault.Certificates/4.1.0-dev.20200729.1",
-          "(.NET Core 4.6.29017.01; Microsoft Windows 10.0.19041 )"
->>>>>>> 2d11c666
+      "RequestUri": "https://heathskv.vault.azure.net/certificates/1196399135/pending?api-version=7.1",
+      "RequestMethod": "GET",
+      "RequestHeaders": {
+        "Accept": "application/json",
+        "Authorization": "Sanitized",
+        "Content-Type": "application/json",
+        "User-Agent": [
+          "azsdk-net-Security.KeyVault.Certificates/4.1.0-dev.20200729.1",
+          "(.NET Core 4.6.29017.01; Microsoft Windows 10.0.19041 )"
         ],
         "x-ms-client-request-id": "ec658684db66ec2a4748e49020eed536",
         "x-ms-return-client-request-id": "true"
@@ -356,24 +298,15 @@
       }
     },
     {
-<<<<<<< HEAD
-      "RequestUri": "https://heathskv.vault.azure.net/certificates/1196399135/pending?api-version=7.1-preview",
-=======
-      "RequestUri": "https://heathskv.vault.azure.net/certificates/1196399135/pending?api-version=7.1",
->>>>>>> 2d11c666
-      "RequestMethod": "GET",
-      "RequestHeaders": {
-        "Accept": "application/json",
-        "Authorization": "Sanitized",
-        "Content-Type": "application/json",
-        "User-Agent": [
-<<<<<<< HEAD
-          "azsdk-net-Security.KeyVault.Certificates/4.0.1-dev.20200214.1",
-          "(.NET Core 4.6.27817.1-preview1; Microsoft Windows 10.0.18363 )"
-=======
-          "azsdk-net-Security.KeyVault.Certificates/4.1.0-dev.20200729.1",
-          "(.NET Core 4.6.29017.01; Microsoft Windows 10.0.19041 )"
->>>>>>> 2d11c666
+      "RequestUri": "https://heathskv.vault.azure.net/certificates/1196399135/pending?api-version=7.1",
+      "RequestMethod": "GET",
+      "RequestHeaders": {
+        "Accept": "application/json",
+        "Authorization": "Sanitized",
+        "Content-Type": "application/json",
+        "User-Agent": [
+          "azsdk-net-Security.KeyVault.Certificates/4.1.0-dev.20200729.1",
+          "(.NET Core 4.6.29017.01; Microsoft Windows 10.0.19041 )"
         ],
         "x-ms-client-request-id": "07801e2d49bd0936bce8448b5afccd7f",
         "x-ms-return-client-request-id": "true"
@@ -410,24 +343,15 @@
       }
     },
     {
-<<<<<<< HEAD
-      "RequestUri": "https://heathskv.vault.azure.net/certificates/1196399135/pending?api-version=7.1-preview",
-=======
-      "RequestUri": "https://heathskv.vault.azure.net/certificates/1196399135/pending?api-version=7.1",
->>>>>>> 2d11c666
-      "RequestMethod": "GET",
-      "RequestHeaders": {
-        "Accept": "application/json",
-        "Authorization": "Sanitized",
-        "Content-Type": "application/json",
-        "User-Agent": [
-<<<<<<< HEAD
-          "azsdk-net-Security.KeyVault.Certificates/4.0.1-dev.20200214.1",
-          "(.NET Core 4.6.27817.1-preview1; Microsoft Windows 10.0.18363 )"
-=======
-          "azsdk-net-Security.KeyVault.Certificates/4.1.0-dev.20200729.1",
-          "(.NET Core 4.6.29017.01; Microsoft Windows 10.0.19041 )"
->>>>>>> 2d11c666
+      "RequestUri": "https://heathskv.vault.azure.net/certificates/1196399135/pending?api-version=7.1",
+      "RequestMethod": "GET",
+      "RequestHeaders": {
+        "Accept": "application/json",
+        "Authorization": "Sanitized",
+        "Content-Type": "application/json",
+        "User-Agent": [
+          "azsdk-net-Security.KeyVault.Certificates/4.1.0-dev.20200729.1",
+          "(.NET Core 4.6.29017.01; Microsoft Windows 10.0.19041 )"
         ],
         "x-ms-client-request-id": "4650c73bbfa3b28fe226f96cd746e9e4",
         "x-ms-return-client-request-id": "true"
@@ -464,24 +388,15 @@
       }
     },
     {
-<<<<<<< HEAD
-      "RequestUri": "https://heathskv.vault.azure.net/certificates/1196399135/pending?api-version=7.1-preview",
-=======
-      "RequestUri": "https://heathskv.vault.azure.net/certificates/1196399135/pending?api-version=7.1",
->>>>>>> 2d11c666
-      "RequestMethod": "GET",
-      "RequestHeaders": {
-        "Accept": "application/json",
-        "Authorization": "Sanitized",
-        "Content-Type": "application/json",
-        "User-Agent": [
-<<<<<<< HEAD
-          "azsdk-net-Security.KeyVault.Certificates/4.0.1-dev.20200214.1",
-          "(.NET Core 4.6.27817.1-preview1; Microsoft Windows 10.0.18363 )"
-=======
-          "azsdk-net-Security.KeyVault.Certificates/4.1.0-dev.20200729.1",
-          "(.NET Core 4.6.29017.01; Microsoft Windows 10.0.19041 )"
->>>>>>> 2d11c666
+      "RequestUri": "https://heathskv.vault.azure.net/certificates/1196399135/pending?api-version=7.1",
+      "RequestMethod": "GET",
+      "RequestHeaders": {
+        "Accept": "application/json",
+        "Authorization": "Sanitized",
+        "Content-Type": "application/json",
+        "User-Agent": [
+          "azsdk-net-Security.KeyVault.Certificates/4.1.0-dev.20200729.1",
+          "(.NET Core 4.6.29017.01; Microsoft Windows 10.0.19041 )"
         ],
         "x-ms-client-request-id": "e048632975b33aae505c307e979f924a",
         "x-ms-return-client-request-id": "true"
@@ -518,24 +433,15 @@
       }
     },
     {
-<<<<<<< HEAD
-      "RequestUri": "https://heathskv.vault.azure.net/certificates/1196399135/pending?api-version=7.1-preview",
-=======
-      "RequestUri": "https://heathskv.vault.azure.net/certificates/1196399135/pending?api-version=7.1",
->>>>>>> 2d11c666
-      "RequestMethod": "GET",
-      "RequestHeaders": {
-        "Accept": "application/json",
-        "Authorization": "Sanitized",
-        "Content-Type": "application/json",
-        "User-Agent": [
-<<<<<<< HEAD
-          "azsdk-net-Security.KeyVault.Certificates/4.0.1-dev.20200214.1",
-          "(.NET Core 4.6.27817.1-preview1; Microsoft Windows 10.0.18363 )"
-=======
-          "azsdk-net-Security.KeyVault.Certificates/4.1.0-dev.20200729.1",
-          "(.NET Core 4.6.29017.01; Microsoft Windows 10.0.19041 )"
->>>>>>> 2d11c666
+      "RequestUri": "https://heathskv.vault.azure.net/certificates/1196399135/pending?api-version=7.1",
+      "RequestMethod": "GET",
+      "RequestHeaders": {
+        "Accept": "application/json",
+        "Authorization": "Sanitized",
+        "Content-Type": "application/json",
+        "User-Agent": [
+          "azsdk-net-Security.KeyVault.Certificates/4.1.0-dev.20200729.1",
+          "(.NET Core 4.6.29017.01; Microsoft Windows 10.0.19041 )"
         ],
         "x-ms-client-request-id": "5954657b8f9d6d938fce259650c93275",
         "x-ms-return-client-request-id": "true"
@@ -572,24 +478,15 @@
       }
     },
     {
-<<<<<<< HEAD
-      "RequestUri": "https://heathskv.vault.azure.net/certificates/1196399135/pending?api-version=7.1-preview",
-=======
-      "RequestUri": "https://heathskv.vault.azure.net/certificates/1196399135/pending?api-version=7.1",
->>>>>>> 2d11c666
-      "RequestMethod": "GET",
-      "RequestHeaders": {
-        "Accept": "application/json",
-        "Authorization": "Sanitized",
-        "Content-Type": "application/json",
-        "User-Agent": [
-<<<<<<< HEAD
-          "azsdk-net-Security.KeyVault.Certificates/4.0.1-dev.20200214.1",
-          "(.NET Core 4.6.27817.1-preview1; Microsoft Windows 10.0.18363 )"
-=======
-          "azsdk-net-Security.KeyVault.Certificates/4.1.0-dev.20200729.1",
-          "(.NET Core 4.6.29017.01; Microsoft Windows 10.0.19041 )"
->>>>>>> 2d11c666
+      "RequestUri": "https://heathskv.vault.azure.net/certificates/1196399135/pending?api-version=7.1",
+      "RequestMethod": "GET",
+      "RequestHeaders": {
+        "Accept": "application/json",
+        "Authorization": "Sanitized",
+        "Content-Type": "application/json",
+        "User-Agent": [
+          "azsdk-net-Security.KeyVault.Certificates/4.1.0-dev.20200729.1",
+          "(.NET Core 4.6.29017.01; Microsoft Windows 10.0.19041 )"
         ],
         "x-ms-client-request-id": "f6625ffeecb4c6cb1915f6478f111a43",
         "x-ms-return-client-request-id": "true"
@@ -626,24 +523,15 @@
       }
     },
     {
-<<<<<<< HEAD
-      "RequestUri": "https://heathskv.vault.azure.net/certificates/1196399135/pending?api-version=7.1-preview",
-=======
-      "RequestUri": "https://heathskv.vault.azure.net/certificates/1196399135/pending?api-version=7.1",
->>>>>>> 2d11c666
-      "RequestMethod": "GET",
-      "RequestHeaders": {
-        "Accept": "application/json",
-        "Authorization": "Sanitized",
-        "Content-Type": "application/json",
-        "User-Agent": [
-<<<<<<< HEAD
-          "azsdk-net-Security.KeyVault.Certificates/4.0.1-dev.20200214.1",
-          "(.NET Core 4.6.27817.1-preview1; Microsoft Windows 10.0.18363 )"
-=======
-          "azsdk-net-Security.KeyVault.Certificates/4.1.0-dev.20200729.1",
-          "(.NET Core 4.6.29017.01; Microsoft Windows 10.0.19041 )"
->>>>>>> 2d11c666
+      "RequestUri": "https://heathskv.vault.azure.net/certificates/1196399135/pending?api-version=7.1",
+      "RequestMethod": "GET",
+      "RequestHeaders": {
+        "Accept": "application/json",
+        "Authorization": "Sanitized",
+        "Content-Type": "application/json",
+        "User-Agent": [
+          "azsdk-net-Security.KeyVault.Certificates/4.1.0-dev.20200729.1",
+          "(.NET Core 4.6.29017.01; Microsoft Windows 10.0.19041 )"
         ],
         "x-ms-client-request-id": "71f1ae9490f29946d0da51e45017ea86",
         "x-ms-return-client-request-id": "true"
@@ -680,24 +568,15 @@
       }
     },
     {
-<<<<<<< HEAD
-      "RequestUri": "https://heathskv.vault.azure.net/certificates/1196399135/pending?api-version=7.1-preview",
-=======
-      "RequestUri": "https://heathskv.vault.azure.net/certificates/1196399135/pending?api-version=7.1",
->>>>>>> 2d11c666
-      "RequestMethod": "GET",
-      "RequestHeaders": {
-        "Accept": "application/json",
-        "Authorization": "Sanitized",
-        "Content-Type": "application/json",
-        "User-Agent": [
-<<<<<<< HEAD
-          "azsdk-net-Security.KeyVault.Certificates/4.0.1-dev.20200214.1",
-          "(.NET Core 4.6.27817.1-preview1; Microsoft Windows 10.0.18363 )"
-=======
-          "azsdk-net-Security.KeyVault.Certificates/4.1.0-dev.20200729.1",
-          "(.NET Core 4.6.29017.01; Microsoft Windows 10.0.19041 )"
->>>>>>> 2d11c666
+      "RequestUri": "https://heathskv.vault.azure.net/certificates/1196399135/pending?api-version=7.1",
+      "RequestMethod": "GET",
+      "RequestHeaders": {
+        "Accept": "application/json",
+        "Authorization": "Sanitized",
+        "Content-Type": "application/json",
+        "User-Agent": [
+          "azsdk-net-Security.KeyVault.Certificates/4.1.0-dev.20200729.1",
+          "(.NET Core 4.6.29017.01; Microsoft Windows 10.0.19041 )"
         ],
         "x-ms-client-request-id": "387fba299c3d8e96998e3f87994bde7d",
         "x-ms-return-client-request-id": "true"
@@ -734,24 +613,15 @@
       }
     },
     {
-<<<<<<< HEAD
-      "RequestUri": "https://heathskv.vault.azure.net/certificates/1196399135/pending?api-version=7.1-preview",
-=======
-      "RequestUri": "https://heathskv.vault.azure.net/certificates/1196399135/pending?api-version=7.1",
->>>>>>> 2d11c666
-      "RequestMethod": "GET",
-      "RequestHeaders": {
-        "Accept": "application/json",
-        "Authorization": "Sanitized",
-        "Content-Type": "application/json",
-        "User-Agent": [
-<<<<<<< HEAD
-          "azsdk-net-Security.KeyVault.Certificates/4.0.1-dev.20200214.1",
-          "(.NET Core 4.6.27817.1-preview1; Microsoft Windows 10.0.18363 )"
-=======
-          "azsdk-net-Security.KeyVault.Certificates/4.1.0-dev.20200729.1",
-          "(.NET Core 4.6.29017.01; Microsoft Windows 10.0.19041 )"
->>>>>>> 2d11c666
+      "RequestUri": "https://heathskv.vault.azure.net/certificates/1196399135/pending?api-version=7.1",
+      "RequestMethod": "GET",
+      "RequestHeaders": {
+        "Accept": "application/json",
+        "Authorization": "Sanitized",
+        "Content-Type": "application/json",
+        "User-Agent": [
+          "azsdk-net-Security.KeyVault.Certificates/4.1.0-dev.20200729.1",
+          "(.NET Core 4.6.29017.01; Microsoft Windows 10.0.19041 )"
         ],
         "x-ms-client-request-id": "a202e2b4c0d86e8318c825d99be67501",
         "x-ms-return-client-request-id": "true"
@@ -788,24 +658,15 @@
       }
     },
     {
-<<<<<<< HEAD
-      "RequestUri": "https://heathskv.vault.azure.net/certificates/1196399135/pending?api-version=7.1-preview",
-=======
-      "RequestUri": "https://heathskv.vault.azure.net/certificates/1196399135/pending?api-version=7.1",
->>>>>>> 2d11c666
-      "RequestMethod": "GET",
-      "RequestHeaders": {
-        "Accept": "application/json",
-        "Authorization": "Sanitized",
-        "Content-Type": "application/json",
-        "User-Agent": [
-<<<<<<< HEAD
-          "azsdk-net-Security.KeyVault.Certificates/4.0.1-dev.20200214.1",
-          "(.NET Core 4.6.27817.1-preview1; Microsoft Windows 10.0.18363 )"
-=======
-          "azsdk-net-Security.KeyVault.Certificates/4.1.0-dev.20200729.1",
-          "(.NET Core 4.6.29017.01; Microsoft Windows 10.0.19041 )"
->>>>>>> 2d11c666
+      "RequestUri": "https://heathskv.vault.azure.net/certificates/1196399135/pending?api-version=7.1",
+      "RequestMethod": "GET",
+      "RequestHeaders": {
+        "Accept": "application/json",
+        "Authorization": "Sanitized",
+        "Content-Type": "application/json",
+        "User-Agent": [
+          "azsdk-net-Security.KeyVault.Certificates/4.1.0-dev.20200729.1",
+          "(.NET Core 4.6.29017.01; Microsoft Windows 10.0.19041 )"
         ],
         "x-ms-client-request-id": "d41d6f2be191f8051762d76450be0084",
         "x-ms-return-client-request-id": "true"
@@ -842,24 +703,15 @@
       }
     },
     {
-<<<<<<< HEAD
-      "RequestUri": "https://heathskv.vault.azure.net/certificates/1196399135/pending?api-version=7.1-preview",
-=======
-      "RequestUri": "https://heathskv.vault.azure.net/certificates/1196399135/pending?api-version=7.1",
->>>>>>> 2d11c666
-      "RequestMethod": "GET",
-      "RequestHeaders": {
-        "Accept": "application/json",
-        "Authorization": "Sanitized",
-        "Content-Type": "application/json",
-        "User-Agent": [
-<<<<<<< HEAD
-          "azsdk-net-Security.KeyVault.Certificates/4.0.1-dev.20200214.1",
-          "(.NET Core 4.6.27817.1-preview1; Microsoft Windows 10.0.18363 )"
-=======
-          "azsdk-net-Security.KeyVault.Certificates/4.1.0-dev.20200729.1",
-          "(.NET Core 4.6.29017.01; Microsoft Windows 10.0.19041 )"
->>>>>>> 2d11c666
+      "RequestUri": "https://heathskv.vault.azure.net/certificates/1196399135/pending?api-version=7.1",
+      "RequestMethod": "GET",
+      "RequestHeaders": {
+        "Accept": "application/json",
+        "Authorization": "Sanitized",
+        "Content-Type": "application/json",
+        "User-Agent": [
+          "azsdk-net-Security.KeyVault.Certificates/4.1.0-dev.20200729.1",
+          "(.NET Core 4.6.29017.01; Microsoft Windows 10.0.19041 )"
         ],
         "x-ms-client-request-id": "6e30d3fb471569ae37101f7476bdf3b3",
         "x-ms-return-client-request-id": "true"
@@ -896,24 +748,15 @@
       }
     },
     {
-<<<<<<< HEAD
-      "RequestUri": "https://heathskv.vault.azure.net/certificates/1196399135/pending?api-version=7.1-preview",
-=======
-      "RequestUri": "https://heathskv.vault.azure.net/certificates/1196399135/pending?api-version=7.1",
->>>>>>> 2d11c666
-      "RequestMethod": "GET",
-      "RequestHeaders": {
-        "Accept": "application/json",
-        "Authorization": "Sanitized",
-        "Content-Type": "application/json",
-        "User-Agent": [
-<<<<<<< HEAD
-          "azsdk-net-Security.KeyVault.Certificates/4.0.1-dev.20200214.1",
-          "(.NET Core 4.6.27817.1-preview1; Microsoft Windows 10.0.18363 )"
-=======
-          "azsdk-net-Security.KeyVault.Certificates/4.1.0-dev.20200729.1",
-          "(.NET Core 4.6.29017.01; Microsoft Windows 10.0.19041 )"
->>>>>>> 2d11c666
+      "RequestUri": "https://heathskv.vault.azure.net/certificates/1196399135/pending?api-version=7.1",
+      "RequestMethod": "GET",
+      "RequestHeaders": {
+        "Accept": "application/json",
+        "Authorization": "Sanitized",
+        "Content-Type": "application/json",
+        "User-Agent": [
+          "azsdk-net-Security.KeyVault.Certificates/4.1.0-dev.20200729.1",
+          "(.NET Core 4.6.29017.01; Microsoft Windows 10.0.19041 )"
         ],
         "x-ms-client-request-id": "295c3e180a2ed2ecdc098a75e81f1e5a",
         "x-ms-return-client-request-id": "true"
@@ -950,24 +793,15 @@
       }
     },
     {
-<<<<<<< HEAD
-      "RequestUri": "https://heathskv.vault.azure.net/certificates/1196399135/pending?api-version=7.1-preview",
-=======
-      "RequestUri": "https://heathskv.vault.azure.net/certificates/1196399135/pending?api-version=7.1",
->>>>>>> 2d11c666
-      "RequestMethod": "GET",
-      "RequestHeaders": {
-        "Accept": "application/json",
-        "Authorization": "Sanitized",
-        "Content-Type": "application/json",
-        "User-Agent": [
-<<<<<<< HEAD
-          "azsdk-net-Security.KeyVault.Certificates/4.0.1-dev.20200214.1",
-          "(.NET Core 4.6.27817.1-preview1; Microsoft Windows 10.0.18363 )"
-=======
-          "azsdk-net-Security.KeyVault.Certificates/4.1.0-dev.20200729.1",
-          "(.NET Core 4.6.29017.01; Microsoft Windows 10.0.19041 )"
->>>>>>> 2d11c666
+      "RequestUri": "https://heathskv.vault.azure.net/certificates/1196399135/pending?api-version=7.1",
+      "RequestMethod": "GET",
+      "RequestHeaders": {
+        "Accept": "application/json",
+        "Authorization": "Sanitized",
+        "Content-Type": "application/json",
+        "User-Agent": [
+          "azsdk-net-Security.KeyVault.Certificates/4.1.0-dev.20200729.1",
+          "(.NET Core 4.6.29017.01; Microsoft Windows 10.0.19041 )"
         ],
         "x-ms-client-request-id": "c7dda0c707b6e3ebc1b49c81c290815a",
         "x-ms-return-client-request-id": "true"
@@ -976,239 +810,6 @@
       "StatusCode": 200,
       "ResponseHeaders": {
         "Cache-Control": "no-cache",
-<<<<<<< HEAD
-        "Content-Length": "1275",
-        "Content-Type": "application/json; charset=utf-8",
-        "Date": "Sat, 15 Feb 2020 02:41:14 GMT",
-        "Expires": "-1",
-        "Pragma": "no-cache",
-        "Retry-After": "10",
-        "Server": "Microsoft-IIS/10.0",
-        "Strict-Transport-Security": "max-age=31536000;includeSubDomains",
-        "X-AspNet-Version": "4.0.30319",
-        "X-Content-Type-Options": "nosniff",
-        "x-ms-keyvault-network-info": "addr=131.107.147.65;act_addr_fam=InterNetwork;",
-        "x-ms-keyvault-region": "westus",
-        "x-ms-keyvault-service-version": "1.1.0.893",
-        "x-ms-request-id": "52248ee7-df05-4224-a344-12d5b9689c82",
-        "X-Powered-By": "ASP.NET"
-      },
-      "ResponseBody": {
-        "id": "https://heathskv.vault.azure.net/certificates/1196399135/pending",
-        "issuer": {
-          "name": "Self"
-        },
-        "csr": "MIICojCCAYoCAQAwEjEQMA4GA1UEAxMHZGVmYXVsdDCCASIwDQYJKoZIhvcNAQEBBQADggEPADCCAQoCggEBALLrcMShTFIy2JrL4eDu0lkWXpQp9yjhbuhzhoP\u002B1uNVy1DUbpMuh7b1ayhDiMyQKDBfnra78MdzaRhWQ2PHqU6ywlfNAQKa/8EjBaLKA4Egia\u002B1Yo8sFeFL3Spd2T3JYHX7k9MRoqTw0d8o0gqGNgAkJDPTMvFUBR/Ej2Q324ldY0B2lgR1ZZVevTDLb3XZMzzbN6/EmQ4\u002Bm3cXL/qjSRYOvnbSVedKrqd0pAxWWn26zGWiFmAgzi04qQf2FgaeAOOCTppujY0y4ERJrlXO0qdxEvM4UxKvxSjxwCaGuJGws\u002BqkzPffJCf4\u002B1wTXI8Ubmr6VXSFqxYZ43Lwse4CNucCAwEAAaBLMEkGCSqGSIb3DQEJDjE8MDowDgYDVR0PAQH/BAQDAgG\u002BMB0GA1UdJQQWMBQGCCsGAQUFBwMBBggrBgEFBQcDAjAJBgNVHRMEAjAAMA0GCSqGSIb3DQEBCwUAA4IBAQAs5n68e2iRzz/Ioud1Qb2ndz\u002BjJsHmAUrxLX45d036SIzSZ6rKizes5j7J8ydQa62igFd6MdpaKR/YbbWwfQr\u002BNgz8jMoUeuehSEWNgvU0D4hJlvDypsVWqdrkF\u002BLA\u002Bsj2fpCfwJCEEC\u002Bsp88kfO6JY35Ec/VsZMcvXknqDVj5Yckwvey7dz/nAtYQyAmPtPLNFv//L3qZ96Tx5kCGnR3tprG0CrasuNnjRYKFiMRpckd0abxlp7AYJtt4Q3ccGO9hdqNObMwp3ji7PRpVyJSzzz\u002BLHFzezxgQ9q6VfVPJf/ZWmF/kjjt6OA55QRPLszAUFTdwkb5IOk7WBNV9zSgj",
-        "cancellation_requested": true,
-        "status": "inProgress",
-        "status_details": "Pending certificate created. Certificate request is in progress. This may take some time based on the issuer provider. Please check again later.",
-        "request_id": "407fbec29d0944c39f3c1f4779a1bca4"
-      }
-    },
-    {
-      "RequestUri": "https://heathskv.vault.azure.net/certificates/1196399135/pending?api-version=7.1-preview",
-      "RequestMethod": "GET",
-      "RequestHeaders": {
-        "Accept": "application/json",
-        "Authorization": "Sanitized",
-        "Content-Type": "application/json",
-        "User-Agent": [
-          "azsdk-net-Security.KeyVault.Certificates/4.0.1-dev.20200214.1",
-          "(.NET Core 4.6.27817.1-preview1; Microsoft Windows 10.0.18363 )"
-        ],
-        "x-ms-client-request-id": "114b246fd762f156e75e920bbd388018",
-        "x-ms-return-client-request-id": "true"
-      },
-      "RequestBody": null,
-      "StatusCode": 200,
-      "ResponseHeaders": {
-        "Cache-Control": "no-cache",
-        "Content-Length": "1275",
-        "Content-Type": "application/json; charset=utf-8",
-        "Date": "Sat, 15 Feb 2020 02:41:16 GMT",
-        "Expires": "-1",
-        "Pragma": "no-cache",
-        "Retry-After": "10",
-        "Server": "Microsoft-IIS/10.0",
-        "Strict-Transport-Security": "max-age=31536000;includeSubDomains",
-        "X-AspNet-Version": "4.0.30319",
-        "X-Content-Type-Options": "nosniff",
-        "x-ms-keyvault-network-info": "addr=131.107.147.65;act_addr_fam=InterNetwork;",
-        "x-ms-keyvault-region": "westus",
-        "x-ms-keyvault-service-version": "1.1.0.893",
-        "x-ms-request-id": "bbac346e-8e26-4877-9fdb-185c2c75707b",
-        "X-Powered-By": "ASP.NET"
-      },
-      "ResponseBody": {
-        "id": "https://heathskv.vault.azure.net/certificates/1196399135/pending",
-        "issuer": {
-          "name": "Self"
-        },
-        "csr": "MIICojCCAYoCAQAwEjEQMA4GA1UEAxMHZGVmYXVsdDCCASIwDQYJKoZIhvcNAQEBBQADggEPADCCAQoCggEBALLrcMShTFIy2JrL4eDu0lkWXpQp9yjhbuhzhoP\u002B1uNVy1DUbpMuh7b1ayhDiMyQKDBfnra78MdzaRhWQ2PHqU6ywlfNAQKa/8EjBaLKA4Egia\u002B1Yo8sFeFL3Spd2T3JYHX7k9MRoqTw0d8o0gqGNgAkJDPTMvFUBR/Ej2Q324ldY0B2lgR1ZZVevTDLb3XZMzzbN6/EmQ4\u002Bm3cXL/qjSRYOvnbSVedKrqd0pAxWWn26zGWiFmAgzi04qQf2FgaeAOOCTppujY0y4ERJrlXO0qdxEvM4UxKvxSjxwCaGuJGws\u002BqkzPffJCf4\u002B1wTXI8Ubmr6VXSFqxYZ43Lwse4CNucCAwEAAaBLMEkGCSqGSIb3DQEJDjE8MDowDgYDVR0PAQH/BAQDAgG\u002BMB0GA1UdJQQWMBQGCCsGAQUFBwMBBggrBgEFBQcDAjAJBgNVHRMEAjAAMA0GCSqGSIb3DQEBCwUAA4IBAQAs5n68e2iRzz/Ioud1Qb2ndz\u002BjJsHmAUrxLX45d036SIzSZ6rKizes5j7J8ydQa62igFd6MdpaKR/YbbWwfQr\u002BNgz8jMoUeuehSEWNgvU0D4hJlvDypsVWqdrkF\u002BLA\u002Bsj2fpCfwJCEEC\u002Bsp88kfO6JY35Ec/VsZMcvXknqDVj5Yckwvey7dz/nAtYQyAmPtPLNFv//L3qZ96Tx5kCGnR3tprG0CrasuNnjRYKFiMRpckd0abxlp7AYJtt4Q3ccGO9hdqNObMwp3ji7PRpVyJSzzz\u002BLHFzezxgQ9q6VfVPJf/ZWmF/kjjt6OA55QRPLszAUFTdwkb5IOk7WBNV9zSgj",
-        "cancellation_requested": true,
-        "status": "inProgress",
-        "status_details": "Pending certificate created. Certificate request is in progress. This may take some time based on the issuer provider. Please check again later.",
-        "request_id": "407fbec29d0944c39f3c1f4779a1bca4"
-      }
-    },
-    {
-      "RequestUri": "https://heathskv.vault.azure.net/certificates/1196399135/pending?api-version=7.1-preview",
-      "RequestMethod": "GET",
-      "RequestHeaders": {
-        "Accept": "application/json",
-        "Authorization": "Sanitized",
-        "Content-Type": "application/json",
-        "User-Agent": [
-          "azsdk-net-Security.KeyVault.Certificates/4.0.1-dev.20200214.1",
-          "(.NET Core 4.6.27817.1-preview1; Microsoft Windows 10.0.18363 )"
-        ],
-        "x-ms-client-request-id": "d5adc5f22cdf11fc527868796d6a0f4b",
-        "x-ms-return-client-request-id": "true"
-      },
-      "RequestBody": null,
-      "StatusCode": 200,
-      "ResponseHeaders": {
-        "Cache-Control": "no-cache",
-        "Content-Length": "1275",
-        "Content-Type": "application/json; charset=utf-8",
-        "Date": "Sat, 15 Feb 2020 02:41:18 GMT",
-        "Expires": "-1",
-        "Pragma": "no-cache",
-        "Retry-After": "10",
-        "Server": "Microsoft-IIS/10.0",
-        "Strict-Transport-Security": "max-age=31536000;includeSubDomains",
-        "X-AspNet-Version": "4.0.30319",
-        "X-Content-Type-Options": "nosniff",
-        "x-ms-keyvault-network-info": "addr=131.107.147.65;act_addr_fam=InterNetwork;",
-        "x-ms-keyvault-region": "westus",
-        "x-ms-keyvault-service-version": "1.1.0.893",
-        "x-ms-request-id": "5f0e6bef-8263-4fa4-9218-6acc28b40894",
-        "X-Powered-By": "ASP.NET"
-      },
-      "ResponseBody": {
-        "id": "https://heathskv.vault.azure.net/certificates/1196399135/pending",
-        "issuer": {
-          "name": "Self"
-        },
-        "csr": "MIICojCCAYoCAQAwEjEQMA4GA1UEAxMHZGVmYXVsdDCCASIwDQYJKoZIhvcNAQEBBQADggEPADCCAQoCggEBALLrcMShTFIy2JrL4eDu0lkWXpQp9yjhbuhzhoP\u002B1uNVy1DUbpMuh7b1ayhDiMyQKDBfnra78MdzaRhWQ2PHqU6ywlfNAQKa/8EjBaLKA4Egia\u002B1Yo8sFeFL3Spd2T3JYHX7k9MRoqTw0d8o0gqGNgAkJDPTMvFUBR/Ej2Q324ldY0B2lgR1ZZVevTDLb3XZMzzbN6/EmQ4\u002Bm3cXL/qjSRYOvnbSVedKrqd0pAxWWn26zGWiFmAgzi04qQf2FgaeAOOCTppujY0y4ERJrlXO0qdxEvM4UxKvxSjxwCaGuJGws\u002BqkzPffJCf4\u002B1wTXI8Ubmr6VXSFqxYZ43Lwse4CNucCAwEAAaBLMEkGCSqGSIb3DQEJDjE8MDowDgYDVR0PAQH/BAQDAgG\u002BMB0GA1UdJQQWMBQGCCsGAQUFBwMBBggrBgEFBQcDAjAJBgNVHRMEAjAAMA0GCSqGSIb3DQEBCwUAA4IBAQAs5n68e2iRzz/Ioud1Qb2ndz\u002BjJsHmAUrxLX45d036SIzSZ6rKizes5j7J8ydQa62igFd6MdpaKR/YbbWwfQr\u002BNgz8jMoUeuehSEWNgvU0D4hJlvDypsVWqdrkF\u002BLA\u002Bsj2fpCfwJCEEC\u002Bsp88kfO6JY35Ec/VsZMcvXknqDVj5Yckwvey7dz/nAtYQyAmPtPLNFv//L3qZ96Tx5kCGnR3tprG0CrasuNnjRYKFiMRpckd0abxlp7AYJtt4Q3ccGO9hdqNObMwp3ji7PRpVyJSzzz\u002BLHFzezxgQ9q6VfVPJf/ZWmF/kjjt6OA55QRPLszAUFTdwkb5IOk7WBNV9zSgj",
-        "cancellation_requested": true,
-        "status": "inProgress",
-        "status_details": "Pending certificate created. Certificate request is in progress. This may take some time based on the issuer provider. Please check again later.",
-        "request_id": "407fbec29d0944c39f3c1f4779a1bca4"
-      }
-    },
-    {
-      "RequestUri": "https://heathskv.vault.azure.net/certificates/1196399135/pending?api-version=7.1-preview",
-      "RequestMethod": "GET",
-      "RequestHeaders": {
-        "Accept": "application/json",
-        "Authorization": "Sanitized",
-        "Content-Type": "application/json",
-        "User-Agent": [
-          "azsdk-net-Security.KeyVault.Certificates/4.0.1-dev.20200214.1",
-          "(.NET Core 4.6.27817.1-preview1; Microsoft Windows 10.0.18363 )"
-        ],
-        "x-ms-client-request-id": "c4062f870cd3eff74aebdf5775e02688",
-        "x-ms-return-client-request-id": "true"
-      },
-      "RequestBody": null,
-      "StatusCode": 200,
-      "ResponseHeaders": {
-        "Cache-Control": "no-cache",
-        "Content-Length": "1275",
-        "Content-Type": "application/json; charset=utf-8",
-        "Date": "Sat, 15 Feb 2020 02:41:19 GMT",
-        "Expires": "-1",
-        "Pragma": "no-cache",
-        "Retry-After": "10",
-        "Server": "Microsoft-IIS/10.0",
-        "Strict-Transport-Security": "max-age=31536000;includeSubDomains",
-        "X-AspNet-Version": "4.0.30319",
-        "X-Content-Type-Options": "nosniff",
-        "x-ms-keyvault-network-info": "addr=131.107.147.65;act_addr_fam=InterNetwork;",
-        "x-ms-keyvault-region": "westus",
-        "x-ms-keyvault-service-version": "1.1.0.893",
-        "x-ms-request-id": "e78bfe01-79a1-4618-a8f9-25e3f9157563",
-        "X-Powered-By": "ASP.NET"
-      },
-      "ResponseBody": {
-        "id": "https://heathskv.vault.azure.net/certificates/1196399135/pending",
-        "issuer": {
-          "name": "Self"
-        },
-        "csr": "MIICojCCAYoCAQAwEjEQMA4GA1UEAxMHZGVmYXVsdDCCASIwDQYJKoZIhvcNAQEBBQADggEPADCCAQoCggEBALLrcMShTFIy2JrL4eDu0lkWXpQp9yjhbuhzhoP\u002B1uNVy1DUbpMuh7b1ayhDiMyQKDBfnra78MdzaRhWQ2PHqU6ywlfNAQKa/8EjBaLKA4Egia\u002B1Yo8sFeFL3Spd2T3JYHX7k9MRoqTw0d8o0gqGNgAkJDPTMvFUBR/Ej2Q324ldY0B2lgR1ZZVevTDLb3XZMzzbN6/EmQ4\u002Bm3cXL/qjSRYOvnbSVedKrqd0pAxWWn26zGWiFmAgzi04qQf2FgaeAOOCTppujY0y4ERJrlXO0qdxEvM4UxKvxSjxwCaGuJGws\u002BqkzPffJCf4\u002B1wTXI8Ubmr6VXSFqxYZ43Lwse4CNucCAwEAAaBLMEkGCSqGSIb3DQEJDjE8MDowDgYDVR0PAQH/BAQDAgG\u002BMB0GA1UdJQQWMBQGCCsGAQUFBwMBBggrBgEFBQcDAjAJBgNVHRMEAjAAMA0GCSqGSIb3DQEBCwUAA4IBAQAs5n68e2iRzz/Ioud1Qb2ndz\u002BjJsHmAUrxLX45d036SIzSZ6rKizes5j7J8ydQa62igFd6MdpaKR/YbbWwfQr\u002BNgz8jMoUeuehSEWNgvU0D4hJlvDypsVWqdrkF\u002BLA\u002Bsj2fpCfwJCEEC\u002Bsp88kfO6JY35Ec/VsZMcvXknqDVj5Yckwvey7dz/nAtYQyAmPtPLNFv//L3qZ96Tx5kCGnR3tprG0CrasuNnjRYKFiMRpckd0abxlp7AYJtt4Q3ccGO9hdqNObMwp3ji7PRpVyJSzzz\u002BLHFzezxgQ9q6VfVPJf/ZWmF/kjjt6OA55QRPLszAUFTdwkb5IOk7WBNV9zSgj",
-        "cancellation_requested": true,
-        "status": "inProgress",
-        "status_details": "Pending certificate created. Certificate request is in progress. This may take some time based on the issuer provider. Please check again later.",
-        "request_id": "407fbec29d0944c39f3c1f4779a1bca4"
-      }
-    },
-    {
-      "RequestUri": "https://heathskv.vault.azure.net/certificates/1196399135/pending?api-version=7.1-preview",
-      "RequestMethod": "GET",
-      "RequestHeaders": {
-        "Accept": "application/json",
-        "Authorization": "Sanitized",
-        "Content-Type": "application/json",
-        "User-Agent": [
-          "azsdk-net-Security.KeyVault.Certificates/4.0.1-dev.20200214.1",
-          "(.NET Core 4.6.27817.1-preview1; Microsoft Windows 10.0.18363 )"
-        ],
-        "x-ms-client-request-id": "fd8f8433ace3427a2739bfea6fdc847c",
-        "x-ms-return-client-request-id": "true"
-      },
-      "RequestBody": null,
-      "StatusCode": 200,
-      "ResponseHeaders": {
-        "Cache-Control": "no-cache",
-        "Content-Length": "1275",
-        "Content-Type": "application/json; charset=utf-8",
-        "Date": "Sat, 15 Feb 2020 02:41:20 GMT",
-        "Expires": "-1",
-        "Pragma": "no-cache",
-        "Retry-After": "10",
-        "Server": "Microsoft-IIS/10.0",
-        "Strict-Transport-Security": "max-age=31536000;includeSubDomains",
-        "X-AspNet-Version": "4.0.30319",
-        "X-Content-Type-Options": "nosniff",
-        "x-ms-keyvault-network-info": "addr=131.107.147.65;act_addr_fam=InterNetwork;",
-        "x-ms-keyvault-region": "westus",
-        "x-ms-keyvault-service-version": "1.1.0.893",
-        "x-ms-request-id": "1534d415-6d36-4312-ac05-cf4b59d4678d",
-        "X-Powered-By": "ASP.NET"
-      },
-      "ResponseBody": {
-        "id": "https://heathskv.vault.azure.net/certificates/1196399135/pending",
-        "issuer": {
-          "name": "Self"
-        },
-        "csr": "MIICojCCAYoCAQAwEjEQMA4GA1UEAxMHZGVmYXVsdDCCASIwDQYJKoZIhvcNAQEBBQADggEPADCCAQoCggEBALLrcMShTFIy2JrL4eDu0lkWXpQp9yjhbuhzhoP\u002B1uNVy1DUbpMuh7b1ayhDiMyQKDBfnra78MdzaRhWQ2PHqU6ywlfNAQKa/8EjBaLKA4Egia\u002B1Yo8sFeFL3Spd2T3JYHX7k9MRoqTw0d8o0gqGNgAkJDPTMvFUBR/Ej2Q324ldY0B2lgR1ZZVevTDLb3XZMzzbN6/EmQ4\u002Bm3cXL/qjSRYOvnbSVedKrqd0pAxWWn26zGWiFmAgzi04qQf2FgaeAOOCTppujY0y4ERJrlXO0qdxEvM4UxKvxSjxwCaGuJGws\u002BqkzPffJCf4\u002B1wTXI8Ubmr6VXSFqxYZ43Lwse4CNucCAwEAAaBLMEkGCSqGSIb3DQEJDjE8MDowDgYDVR0PAQH/BAQDAgG\u002BMB0GA1UdJQQWMBQGCCsGAQUFBwMBBggrBgEFBQcDAjAJBgNVHRMEAjAAMA0GCSqGSIb3DQEBCwUAA4IBAQAs5n68e2iRzz/Ioud1Qb2ndz\u002BjJsHmAUrxLX45d036SIzSZ6rKizes5j7J8ydQa62igFd6MdpaKR/YbbWwfQr\u002BNgz8jMoUeuehSEWNgvU0D4hJlvDypsVWqdrkF\u002BLA\u002Bsj2fpCfwJCEEC\u002Bsp88kfO6JY35Ec/VsZMcvXknqDVj5Yckwvey7dz/nAtYQyAmPtPLNFv//L3qZ96Tx5kCGnR3tprG0CrasuNnjRYKFiMRpckd0abxlp7AYJtt4Q3ccGO9hdqNObMwp3ji7PRpVyJSzzz\u002BLHFzezxgQ9q6VfVPJf/ZWmF/kjjt6OA55QRPLszAUFTdwkb5IOk7WBNV9zSgj",
-        "cancellation_requested": true,
-        "status": "inProgress",
-        "status_details": "Pending certificate created. Certificate request is in progress. This may take some time based on the issuer provider. Please check again later.",
-        "request_id": "407fbec29d0944c39f3c1f4779a1bca4"
-      }
-    },
-    {
-      "RequestUri": "https://heathskv.vault.azure.net/certificates/1196399135/pending?api-version=7.1-preview",
-      "RequestMethod": "GET",
-      "RequestHeaders": {
-        "Accept": "application/json",
-        "Authorization": "Sanitized",
-        "Content-Type": "application/json",
-        "User-Agent": [
-          "azsdk-net-Security.KeyVault.Certificates/4.0.1-dev.20200214.1",
-          "(.NET Core 4.6.27817.1-preview1; Microsoft Windows 10.0.18363 )"
-        ],
-        "x-ms-client-request-id": "8d84464ebc32e544cdbe8bf44ca59c72",
-        "x-ms-return-client-request-id": "true"
-      },
-      "RequestBody": null,
-      "StatusCode": 200,
-      "ResponseHeaders": {
-        "Cache-Control": "no-cache",
-=======
->>>>>>> 2d11c666
         "Content-Length": "1110",
         "Content-Type": "application/json; charset=utf-8",
         "Date": "Wed, 29 Jul 2020 23:00:10 GMT",
