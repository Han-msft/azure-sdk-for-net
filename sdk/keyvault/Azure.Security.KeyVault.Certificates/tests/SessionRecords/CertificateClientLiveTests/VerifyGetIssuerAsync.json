--- conflicted
+++ resolved
@@ -1,26 +1,15 @@
 {
   "Entries": [
     {
-<<<<<<< HEAD
-      "RequestUri": "https://heathskv.vault.azure.net/certificates/issuers/724386429?api-version=7.1-preview",
-=======
       "RequestUri": "https://heathskv.vault.azure.net/certificates/issuers/724386429?api-version=7.1",
->>>>>>> 2d11c666
       "RequestMethod": "PUT",
       "RequestHeaders": {
         "Accept": "application/json",
         "Content-Type": "application/json",
-<<<<<<< HEAD
-        "traceparent": "00-5d460bf75f18a44f98d84ee00fe73815-144a7a3e8d0dfd4b-00",
-        "User-Agent": [
-          "azsdk-net-Security.KeyVault.Certificates/4.1.0-dev.20200710.1",
-          "(.NET Core 4.6.28928.01; Microsoft Windows 10.0.19041 )"
-=======
         "traceparent": "00-1d9bf86dc3b8a14b825c506662318a13-d7dcfadd169b2648-00",
         "User-Agent": [
           "azsdk-net-Security.KeyVault.Certificates/4.1.0-dev.20200729.1",
           "(.NET Core 4.6.29017.01; Microsoft Windows 10.0.19041 )"
->>>>>>> 2d11c666
         ],
         "x-ms-client-request-id": "9cb41470316a6008f428261626383d79",
         "x-ms-return-client-request-id": "true"
@@ -31,11 +20,7 @@
         "Cache-Control": "no-cache",
         "Content-Length": "87",
         "Content-Type": "application/json; charset=utf-8",
-<<<<<<< HEAD
-        "Date": "Fri, 10 Jul 2020 18:12:30 GMT",
-=======
         "Date": "Wed, 29 Jul 2020 23:03:39 GMT",
->>>>>>> 2d11c666
         "Expires": "-1",
         "Pragma": "no-cache",
         "Strict-Transport-Security": "max-age=31536000;includeSubDomains",
@@ -44,13 +29,8 @@
         "X-Content-Type-Options": "nosniff",
         "x-ms-keyvault-network-info": "conn_type=Ipv4;addr=67.171.12.239;act_addr_fam=InterNetwork;",
         "x-ms-keyvault-region": "westus2",
-<<<<<<< HEAD
-        "x-ms-keyvault-service-version": "1.1.8.0",
-        "x-ms-request-id": "976ce35b-5d85-4b90-9423-1811341d323a",
-=======
         "x-ms-keyvault-service-version": "1.1.10.0",
         "x-ms-request-id": "55da332f-672a-4dff-a772-834508663fe8",
->>>>>>> 2d11c666
         "X-Powered-By": "ASP.NET"
       },
       "ResponseBody": {
@@ -61,28 +41,17 @@
       }
     },
     {
-<<<<<<< HEAD
-      "RequestUri": "https://heathskv.vault.azure.net/certificates/issuers/724386429?api-version=7.1-preview",
-=======
       "RequestUri": "https://heathskv.vault.azure.net/certificates/issuers/724386429?api-version=7.1",
->>>>>>> 2d11c666
       "RequestMethod": "PUT",
       "RequestHeaders": {
         "Accept": "application/json",
         "Authorization": "Sanitized",
         "Content-Length": "142",
         "Content-Type": "application/json",
-<<<<<<< HEAD
-        "traceparent": "00-5d460bf75f18a44f98d84ee00fe73815-144a7a3e8d0dfd4b-00",
-        "User-Agent": [
-          "azsdk-net-Security.KeyVault.Certificates/4.1.0-dev.20200710.1",
-          "(.NET Core 4.6.28928.01; Microsoft Windows 10.0.19041 )"
-=======
         "traceparent": "00-1d9bf86dc3b8a14b825c506662318a13-d7dcfadd169b2648-00",
         "User-Agent": [
           "azsdk-net-Security.KeyVault.Certificates/4.1.0-dev.20200729.1",
           "(.NET Core 4.6.29017.01; Microsoft Windows 10.0.19041 )"
->>>>>>> 2d11c666
         ],
         "x-ms-client-request-id": "9cb41470316a6008f428261626383d79",
         "x-ms-return-client-request-id": "true"
@@ -105,11 +74,7 @@
         "Cache-Control": "no-cache",
         "Content-Length": "293",
         "Content-Type": "application/json; charset=utf-8",
-<<<<<<< HEAD
-        "Date": "Fri, 10 Jul 2020 18:12:30 GMT",
-=======
         "Date": "Wed, 29 Jul 2020 23:03:39 GMT",
->>>>>>> 2d11c666
         "Expires": "-1",
         "Pragma": "no-cache",
         "Strict-Transport-Security": "max-age=31536000;includeSubDomains",
@@ -117,13 +82,8 @@
         "X-Content-Type-Options": "nosniff",
         "x-ms-keyvault-network-info": "conn_type=Ipv4;addr=67.171.12.239;act_addr_fam=InterNetwork;",
         "x-ms-keyvault-region": "westus2",
-<<<<<<< HEAD
-        "x-ms-keyvault-service-version": "1.1.8.0",
-        "x-ms-request-id": "0542b159-bbd1-4d62-bbc3-578a5acf0a56",
-=======
         "x-ms-keyvault-service-version": "1.1.10.0",
         "x-ms-request-id": "79c2991c-c6dc-4f32-add0-b82c6b00bed8",
->>>>>>> 2d11c666
         "X-Powered-By": "ASP.NET"
       },
       "ResponseBody": {
@@ -142,15 +102,6 @@
         },
         "attributes": {
           "enabled": true,
-<<<<<<< HEAD
-          "created": 1594404751,
-          "updated": 1594404751
-        }
-      }
-    },
-    {
-      "RequestUri": "https://heathskv.vault.azure.net/certificates/issuers/724386429?api-version=7.1-preview",
-=======
           "created": 1596063819,
           "updated": 1596063819
         }
@@ -158,23 +109,15 @@
     },
     {
       "RequestUri": "https://heathskv.vault.azure.net/certificates/issuers/724386429?api-version=7.1",
->>>>>>> 2d11c666
       "RequestMethod": "GET",
       "RequestHeaders": {
         "Accept": "application/json",
         "Authorization": "Sanitized",
         "Content-Type": "application/json",
-<<<<<<< HEAD
-        "traceparent": "00-334cc8a65b305049a3eca94fc979250e-c220612bf171b84d-00",
-        "User-Agent": [
-          "azsdk-net-Security.KeyVault.Certificates/4.1.0-dev.20200710.1",
-          "(.NET Core 4.6.28928.01; Microsoft Windows 10.0.19041 )"
-=======
         "traceparent": "00-551428d67dd88c4fa1f2c5b43598a1a0-5c83e43c60faf943-00",
         "User-Agent": [
           "azsdk-net-Security.KeyVault.Certificates/4.1.0-dev.20200729.1",
           "(.NET Core 4.6.29017.01; Microsoft Windows 10.0.19041 )"
->>>>>>> 2d11c666
         ],
         "x-ms-client-request-id": "197a8f2e734c8dcde0ff5fdad05fb920",
         "x-ms-return-client-request-id": "true"
@@ -185,11 +128,7 @@
         "Cache-Control": "no-cache",
         "Content-Length": "293",
         "Content-Type": "application/json; charset=utf-8",
-<<<<<<< HEAD
-        "Date": "Fri, 10 Jul 2020 18:12:30 GMT",
-=======
         "Date": "Wed, 29 Jul 2020 23:03:39 GMT",
->>>>>>> 2d11c666
         "Expires": "-1",
         "Pragma": "no-cache",
         "Strict-Transport-Security": "max-age=31536000;includeSubDomains",
@@ -197,13 +136,8 @@
         "X-Content-Type-Options": "nosniff",
         "x-ms-keyvault-network-info": "conn_type=Ipv4;addr=67.171.12.239;act_addr_fam=InterNetwork;",
         "x-ms-keyvault-region": "westus2",
-<<<<<<< HEAD
-        "x-ms-keyvault-service-version": "1.1.8.0",
-        "x-ms-request-id": "6f868e2d-397e-424b-9671-c9048c593c96",
-=======
         "x-ms-keyvault-service-version": "1.1.10.0",
         "x-ms-request-id": "3d274d75-6671-4e20-993f-9c519f29afb3",
->>>>>>> 2d11c666
         "X-Powered-By": "ASP.NET"
       },
       "ResponseBody": {
@@ -222,13 +156,8 @@
         },
         "attributes": {
           "enabled": true,
-<<<<<<< HEAD
-          "created": 1594404751,
-          "updated": 1594404751
-=======
           "created": 1596063819,
           "updated": 1596063819
->>>>>>> 2d11c666
         }
       }
     }
