{
  "Entries": [
    {
<<<<<<< HEAD
      "RequestUri": "https:\u002f\u002fdotnettestvault.vault.azure.net\u002fsecrets\u002f91945129\u002fversions?api-version=7.1-preview",
=======
      "RequestUri": "https://heathskv.vault.azure.net/secrets/91945129/versions?api-version=7.1",
>>>>>>> 2d11c666
      "RequestMethod": "GET",
      "RequestHeaders": {
        "Accept": "application/json",
        "Content-Type": "application/json",
        "User-Agent": [
<<<<<<< HEAD
          "azsdk-net-Security.KeyVault.Secrets\u002f4.0.0-dev.20190806.1\u002b549ac09c0c12d70f945de85b89974088680893d4",
          "(.NET Core 4.6.27817.1-preview1; Microsoft Windows 10.0.18362 )"
=======
          "azsdk-net-Security.KeyVault.Secrets/4.1.0-dev.20200729.1",
          "(.NET Core 4.6.29017.01; Microsoft Windows 10.0.19041 )"
>>>>>>> 2d11c666
        ],
        "x-ms-client-request-id": "6caa8cff69c86b5229d23e692a8b05a9",
        "x-ms-return-client-request-id": "true"
      },
      "RequestBody": null,
      "StatusCode": 401,
      "ResponseHeaders": {
        "Cache-Control": "no-cache",
        "Content-Length": "87",
        "Content-Type": "application/json; charset=utf-8",
        "Date": "Wed, 29 Jul 2020 22:27:22 GMT",
        "Expires": "-1",
        "Pragma": "no-cache",
        "Strict-Transport-Security": "max-age=31536000;includeSubDomains",
        "WWW-Authenticate": "Bearer authorization=\u0022https://login.windows.net/72f988bf-86f1-41af-91ab-2d7cd011db47\u0022, resource=\u0022https://vault.azure.net\u0022",
        "X-AspNet-Version": "4.0.30319",
        "X-Content-Type-Options": "nosniff",
        "x-ms-keyvault-network-info": "conn_type=Ipv4;addr=67.171.12.239;act_addr_fam=InterNetwork;",
        "x-ms-keyvault-region": "westus2",
        "x-ms-keyvault-service-version": "1.1.10.0",
        "x-ms-request-id": "344f3362-2741-4800-b99a-fd2cb5c551db",
        "X-Powered-By": "ASP.NET"
      },
      "ResponseBody": {
        "error": {
          "code": "Unauthorized",
          "message": "Request is missing a Bearer or PoP token."
        }
      }
    },
    {
<<<<<<< HEAD
      "RequestUri": "https:\u002f\u002fdotnettestvault.vault.azure.net\u002fsecrets\u002f91945129\u002fversions?api-version=7.1-preview",
=======
      "RequestUri": "https://heathskv.vault.azure.net/secrets/91945129/versions?api-version=7.1",
>>>>>>> 2d11c666
      "RequestMethod": "GET",
      "RequestHeaders": {
        "Accept": "application/json",
        "Authorization": "Sanitized",
        "Content-Type": "application/json",
        "User-Agent": [
<<<<<<< HEAD
          "azsdk-net-Security.KeyVault.Secrets\u002f4.0.0-dev.20190806.1\u002b549ac09c0c12d70f945de85b89974088680893d4",
          "(.NET Core 4.6.27817.1-preview1; Microsoft Windows 10.0.18362 )"
=======
          "azsdk-net-Security.KeyVault.Secrets/4.1.0-dev.20200729.1",
          "(.NET Core 4.6.29017.01; Microsoft Windows 10.0.19041 )"
>>>>>>> 2d11c666
        ],
        "x-ms-client-request-id": "6caa8cff69c86b5229d23e692a8b05a9",
        "x-ms-return-client-request-id": "true"
      },
      "RequestBody": null,
      "StatusCode": 200,
      "ResponseHeaders": {
        "Cache-Control": "no-cache",
        "Content-Length": "28",
        "Content-Type": "application/json; charset=utf-8",
        "Date": "Wed, 29 Jul 2020 22:27:22 GMT",
        "Expires": "-1",
        "Pragma": "no-cache",
        "Strict-Transport-Security": "max-age=31536000;includeSubDomains",
        "X-AspNet-Version": "4.0.30319",
        "X-Content-Type-Options": "nosniff",
        "x-ms-keyvault-network-info": "conn_type=Ipv4;addr=67.171.12.239;act_addr_fam=InterNetwork;",
        "x-ms-keyvault-region": "westus2",
        "x-ms-keyvault-service-version": "1.1.10.0",
        "x-ms-request-id": "998f6470-cb05-430b-93ea-b686fe3f051d",
        "X-Powered-By": "ASP.NET"
      },
      "ResponseBody": {
        "value": [],
        "nextLink": null
      }
    }
  ],
  "Variables": {
    "AZURE_KEYVAULT_URL": "https://heathskv.vault.azure.net",
    "RandomSeed": "931485581"
  }
}<|MERGE_RESOLUTION|>--- conflicted
+++ resolved
@@ -1,23 +1,14 @@
 {
   "Entries": [
     {
-<<<<<<< HEAD
-      "RequestUri": "https:\u002f\u002fdotnettestvault.vault.azure.net\u002fsecrets\u002f91945129\u002fversions?api-version=7.1-preview",
-=======
       "RequestUri": "https://heathskv.vault.azure.net/secrets/91945129/versions?api-version=7.1",
->>>>>>> 2d11c666
       "RequestMethod": "GET",
       "RequestHeaders": {
         "Accept": "application/json",
         "Content-Type": "application/json",
         "User-Agent": [
-<<<<<<< HEAD
-          "azsdk-net-Security.KeyVault.Secrets\u002f4.0.0-dev.20190806.1\u002b549ac09c0c12d70f945de85b89974088680893d4",
-          "(.NET Core 4.6.27817.1-preview1; Microsoft Windows 10.0.18362 )"
-=======
           "azsdk-net-Security.KeyVault.Secrets/4.1.0-dev.20200729.1",
           "(.NET Core 4.6.29017.01; Microsoft Windows 10.0.19041 )"
->>>>>>> 2d11c666
         ],
         "x-ms-client-request-id": "6caa8cff69c86b5229d23e692a8b05a9",
         "x-ms-return-client-request-id": "true"
@@ -49,24 +40,15 @@
       }
     },
     {
-<<<<<<< HEAD
-      "RequestUri": "https:\u002f\u002fdotnettestvault.vault.azure.net\u002fsecrets\u002f91945129\u002fversions?api-version=7.1-preview",
-=======
       "RequestUri": "https://heathskv.vault.azure.net/secrets/91945129/versions?api-version=7.1",
->>>>>>> 2d11c666
       "RequestMethod": "GET",
       "RequestHeaders": {
         "Accept": "application/json",
         "Authorization": "Sanitized",
         "Content-Type": "application/json",
         "User-Agent": [
-<<<<<<< HEAD
-          "azsdk-net-Security.KeyVault.Secrets\u002f4.0.0-dev.20190806.1\u002b549ac09c0c12d70f945de85b89974088680893d4",
-          "(.NET Core 4.6.27817.1-preview1; Microsoft Windows 10.0.18362 )"
-=======
           "azsdk-net-Security.KeyVault.Secrets/4.1.0-dev.20200729.1",
           "(.NET Core 4.6.29017.01; Microsoft Windows 10.0.19041 )"
->>>>>>> 2d11c666
         ],
         "x-ms-client-request-id": "6caa8cff69c86b5229d23e692a8b05a9",
         "x-ms-return-client-request-id": "true"
