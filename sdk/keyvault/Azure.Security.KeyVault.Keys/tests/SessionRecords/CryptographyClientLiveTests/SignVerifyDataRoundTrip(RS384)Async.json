--- conflicted
+++ resolved
@@ -1,11 +1,7 @@
 {
   "Entries": [
     {
-<<<<<<< HEAD
-      "RequestUri": "https:\u002f\u002fdotnettestvault.vault.azure.net\u002fkeys\u002f2095259361\u002fcreate?api-version=7.1-preview",
-=======
       "RequestUri": "https://heathskv.vault.azure.net/keys/2095259361/create?api-version=7.1",
->>>>>>> 2d11c666
       "RequestMethod": "POST",
       "RequestHeaders": {
         "Accept": "application/json",
@@ -45,11 +41,7 @@
       }
     },
     {
-<<<<<<< HEAD
-      "RequestUri": "https:\u002f\u002fdotnettestvault.vault.azure.net\u002fkeys\u002f2095259361\u002fcreate?api-version=7.1-preview",
-=======
       "RequestUri": "https://heathskv.vault.azure.net/keys/2095259361/create?api-version=7.1",
->>>>>>> 2d11c666
       "RequestMethod": "POST",
       "RequestHeaders": {
         "Accept": "application/json",
@@ -109,11 +101,7 @@
       }
     },
     {
-<<<<<<< HEAD
-      "RequestUri": "https:\u002f\u002fdotnettestvault.vault.azure.net\u002fkeys\u002f2095259361\u002f9e253269cb3f457ca190f61638f4a198\u002fsign?api-version=7.1-preview",
-=======
       "RequestUri": "https://heathskv.vault.azure.net/keys/2095259361/2c2944bfd14849fd9ed0ca501521d6a8/sign?api-version=7.1",
->>>>>>> 2d11c666
       "RequestMethod": "POST",
       "RequestHeaders": {
         "Accept": "application/json",
@@ -155,11 +143,7 @@
       }
     },
     {
-<<<<<<< HEAD
-      "RequestUri": "https:\u002f\u002fdotnettestvault.vault.azure.net\u002fkeys\u002f2095259361\u002f9e253269cb3f457ca190f61638f4a198\u002fsign?api-version=7.1-preview",
-=======
       "RequestUri": "https://heathskv.vault.azure.net/keys/2095259361/2c2944bfd14849fd9ed0ca501521d6a8/sign?api-version=7.1",
->>>>>>> 2d11c666
       "RequestMethod": "POST",
       "RequestHeaders": {
         "Accept": "application/json",
@@ -201,11 +185,7 @@
       }
     },
     {
-<<<<<<< HEAD
-      "RequestUri": "https:\u002f\u002fdotnettestvault.vault.azure.net\u002fkeys\u002f2095259361\u002f9e253269cb3f457ca190f61638f4a198\u002fverify?api-version=7.1-preview",
-=======
       "RequestUri": "https://heathskv.vault.azure.net/keys/2095259361/2c2944bfd14849fd9ed0ca501521d6a8/verify?api-version=7.1",
->>>>>>> 2d11c666
       "RequestMethod": "POST",
       "RequestHeaders": {
         "Accept": "application/json",
@@ -247,11 +227,7 @@
       }
     },
     {
-<<<<<<< HEAD
-      "RequestUri": "https:\u002f\u002fdotnettestvault.vault.azure.net\u002fkeys\u002f2095259361\u002f9e253269cb3f457ca190f61638f4a198\u002fverify?api-version=7.1-preview",
-=======
       "RequestUri": "https://heathskv.vault.azure.net/keys/2095259361/2c2944bfd14849fd9ed0ca501521d6a8/verify?api-version=7.1",
->>>>>>> 2d11c666
       "RequestMethod": "POST",
       "RequestHeaders": {
         "Accept": "application/json",
@@ -291,103 +267,6 @@
       "ResponseBody": {
         "value": true
       }
-<<<<<<< HEAD
-    },
-    {
-      "RequestUri": "https:\u002f\u002fdotnettestvault.vault.azure.net\u002fkeys\u002f2095259361?api-version=7.1-preview",
-      "RequestMethod": "DELETE",
-      "RequestHeaders": {
-        "Accept": "application\u002fjson",
-        "Authorization": "Sanitized",
-        "Content-Type": "application\u002fjson",
-        "Request-Id": "|410a2d86-4e9928bed5806db0.",
-        "User-Agent": [
-          "azsdk-net-Security.KeyVault.Keys\u002f4.0.0-dev.20190809.1\u002bbf6dc88715a5e5de7b8e16b8d21a6608ca39b3f0",
-          "(.NET Core 4.6.27817.01; Microsoft Windows 10.0.18362 )"
-        ],
-        "x-ms-client-request-id": "ff244e3ccebd00f00e07ecd228a0b7f4",
-        "x-ms-return-client-request-id": "true"
-      },
-      "RequestBody": null,
-      "StatusCode": 200,
-      "ResponseHeaders": {
-        "Cache-Control": "no-cache",
-        "Content-Length": "795",
-        "Content-Type": "application\u002fjson; charset=utf-8",
-        "Date": "Fri, 09 Aug 2019 09:46:58 GMT",
-        "Expires": "-1",
-        "Pragma": "no-cache",
-        "Server": "Microsoft-IIS\u002f10.0",
-        "Strict-Transport-Security": "max-age=31536000;includeSubDomains",
-        "X-AspNet-Version": "4.0.30319",
-        "X-Content-Type-Options": "nosniff",
-        "x-ms-keyvault-network-info": "addr=98.237.193.253;act_addr_fam=InterNetwork;",
-        "x-ms-keyvault-region": "westus",
-        "x-ms-keyvault-service-version": "1.1.0.875",
-        "x-ms-request-id": "f52f6044-463e-4737-800e-ad4fd37fcb60",
-        "X-Powered-By": "ASP.NET"
-      },
-      "ResponseBody": {
-        "recoveryId": "https:\u002f\u002fdotnettestvault.vault.azure.net\u002fdeletedkeys\u002f2095259361",
-        "deletedDate": 1565344018,
-        "scheduledPurgeDate": 1573120018,
-        "key": {
-          "kid": "https:\u002f\u002fdotnettestvault.vault.azure.net\u002fkeys\u002f2095259361\u002f9e253269cb3f457ca190f61638f4a198",
-          "kty": "RSA",
-          "key_ops": [
-            "encrypt",
-            "decrypt",
-            "sign",
-            "verify",
-            "wrapKey",
-            "unwrapKey"
-          ],
-          "n": "naT9wWqPJGHrwxnHQ95-4RRJaNCOE9J6mRyCQJCrLLPxWHnTg4BGYfbyGGCSYjA6yzGAHSJ7wz0VWGOPVCV-9icNKGyWr_7lKxzxvshXqE29RykJCnv2muYgb5wehdsicdchu3YJ7c3kUU5oOPJbtbVOA9qDTrH8IhE-RtRehcl6b-EI7oRzp6Gi-f4XsJN1X3bBnXQmsMgNRpT1r_sJJqCCbWrl45pVpAros9pLTpCS0tzrfrfxhcjpGZgJzPOrX30pzgOn3JDgw69LphHqWQZqBRgX11q1WGx06woICw0NXFWK5GzFup_1dpZZ0j0Pf2iIT3xBeRQyiSn3N07jyw",
-          "e": "AQAB"
-        },
-        "attributes": {
-          "enabled": true,
-          "created": 1565344017,
-          "updated": 1565344017,
-          "recoveryLevel": "Recoverable\u002bPurgeable"
-        }
-      }
-    },
-    {
-      "RequestUri": "https:\u002f\u002fdotnettestvault.vault.azure.net\u002fdeletedkeys\u002f2095259361?api-version=7.1-preview",
-      "RequestMethod": "DELETE",
-      "RequestHeaders": {
-        "Accept": "application\u002fjson",
-        "Authorization": "Sanitized",
-        "Content-Type": "application\u002fjson",
-        "Request-Id": "|410a2d8b-4e9928bed5806db0.",
-        "User-Agent": [
-          "azsdk-net-Security.KeyVault.Keys\u002f4.0.0-dev.20190809.1\u002bbf6dc88715a5e5de7b8e16b8d21a6608ca39b3f0",
-          "(.NET Core 4.6.27817.01; Microsoft Windows 10.0.18362 )"
-        ],
-        "x-ms-client-request-id": "923706391591fadd13709a8346e09b7a",
-        "x-ms-return-client-request-id": "true"
-      },
-      "RequestBody": null,
-      "StatusCode": 204,
-      "ResponseHeaders": {
-        "Cache-Control": "no-cache",
-        "Date": "Fri, 09 Aug 2019 09:47:14 GMT",
-        "Expires": "-1",
-        "Pragma": "no-cache",
-        "Server": "Microsoft-IIS\u002f10.0",
-        "Strict-Transport-Security": "max-age=31536000;includeSubDomains",
-        "X-AspNet-Version": "4.0.30319",
-        "X-Content-Type-Options": "nosniff",
-        "x-ms-keyvault-network-info": "addr=98.237.193.253;act_addr_fam=InterNetwork;",
-        "x-ms-keyvault-region": "westus",
-        "x-ms-keyvault-service-version": "1.1.0.875",
-        "x-ms-request-id": "d328a7da-8495-4047-bbd3-ed99f93c568c",
-        "X-Powered-By": "ASP.NET"
-      },
-      "ResponseBody": []
-=======
->>>>>>> 2d11c666
     }
   ],
   "Variables": {
