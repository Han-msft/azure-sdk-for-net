{
  "Entries": [
    {
<<<<<<< HEAD
      "RequestUri": "https:\u002f\u002fdotnettestvault.vault.azure.net\u002fkeys\u002f16462329\u002fcreate?api-version=7.1-preview",
=======
      "RequestUri": "https://heathskv.vault.azure.net/keys/16462329/create?api-version=7.1",
>>>>>>> 2d11c666
      "RequestMethod": "POST",
      "RequestHeaders": {
        "Accept": "application/json",
        "Content-Type": "application/json",
        "traceparent": "00-9c3c3be0f30ddb45a8b368772f540cb4-b93888881db7ca4f-00",
        "User-Agent": [
          "azsdk-net-Security.KeyVault.Keys/4.1.0-dev.20200729.1",
          "(.NET Core 4.6.29017.01; Microsoft Windows 10.0.19041 )"
        ],
        "x-ms-client-request-id": "33da7e98951fb2a4b65555d94e61a0ab",
        "x-ms-return-client-request-id": "true"
      },
      "RequestBody": null,
      "StatusCode": 401,
      "ResponseHeaders": {
        "Cache-Control": "no-cache",
        "Content-Length": "87",
        "Content-Type": "application/json; charset=utf-8",
        "Date": "Wed, 29 Jul 2020 22:44:16 GMT",
        "Expires": "-1",
        "Pragma": "no-cache",
        "Strict-Transport-Security": "max-age=31536000;includeSubDomains",
        "WWW-Authenticate": "Bearer authorization=\u0022https://login.windows.net/72f988bf-86f1-41af-91ab-2d7cd011db47\u0022, resource=\u0022https://vault.azure.net\u0022",
        "X-AspNet-Version": "4.0.30319",
        "X-Content-Type-Options": "nosniff",
        "x-ms-keyvault-network-info": "conn_type=Ipv4;addr=67.171.12.239;act_addr_fam=InterNetwork;",
        "x-ms-keyvault-region": "westus2",
        "x-ms-keyvault-service-version": "1.1.10.0",
        "x-ms-request-id": "3ddf2290-bfa9-4ccc-a0ae-4ece7d21c887",
        "X-Powered-By": "ASP.NET"
      },
      "ResponseBody": {
        "error": {
          "code": "Unauthorized",
          "message": "Request is missing a Bearer or PoP token."
        }
      }
    },
    {
<<<<<<< HEAD
      "RequestUri": "https:\u002f\u002fdotnettestvault.vault.azure.net\u002fkeys\u002f16462329\u002fcreate?api-version=7.1-preview",
=======
      "RequestUri": "https://heathskv.vault.azure.net/keys/16462329/create?api-version=7.1",
>>>>>>> 2d11c666
      "RequestMethod": "POST",
      "RequestHeaders": {
        "Accept": "application/json",
        "Authorization": "Sanitized",
        "Content-Length": "13",
        "Content-Type": "application/json",
        "traceparent": "00-9c3c3be0f30ddb45a8b368772f540cb4-b93888881db7ca4f-00",
        "User-Agent": [
          "azsdk-net-Security.KeyVault.Keys/4.1.0-dev.20200729.1",
          "(.NET Core 4.6.29017.01; Microsoft Windows 10.0.19041 )"
        ],
        "x-ms-client-request-id": "33da7e98951fb2a4b65555d94e61a0ab",
        "x-ms-return-client-request-id": "true"
      },
      "RequestBody": {
        "kty": "RSA"
      },
      "StatusCode": 200,
      "ResponseHeaders": {
        "Cache-Control": "no-cache",
        "Content-Length": "672",
        "Content-Type": "application/json; charset=utf-8",
        "Date": "Wed, 29 Jul 2020 22:44:16 GMT",
        "Expires": "-1",
        "Pragma": "no-cache",
        "Strict-Transport-Security": "max-age=31536000;includeSubDomains",
        "X-AspNet-Version": "4.0.30319",
        "X-Content-Type-Options": "nosniff",
        "x-ms-keyvault-network-info": "conn_type=Ipv4;addr=67.171.12.239;act_addr_fam=InterNetwork;",
        "x-ms-keyvault-region": "westus2",
        "x-ms-keyvault-service-version": "1.1.10.0",
        "x-ms-request-id": "ae405a36-54d8-4c3b-8f54-5f7874a75011",
        "X-Powered-By": "ASP.NET"
      },
      "ResponseBody": {
        "key": {
          "kid": "https://heathskv.vault.azure.net/keys/16462329/c66a6a2e4078428e926a91cc9de12487",
          "kty": "RSA",
          "key_ops": [
            "encrypt",
            "decrypt",
            "sign",
            "verify",
            "wrapKey",
            "unwrapKey"
          ],
          "n": "pOA--k6DYRsBA13T3lp5RUrBGyj2V9Azxjiv6mp9tU_zDyq1tK4d22tG2Deko1VlEKRcN-FQiCX-Aq03jAwQwuSOJCPFC3_FEnoo5-b5oyAJRqXhcxLy6jci6wi5Y29GWeCRWr91NdK8zGTBEjGUIbqNXbhlsN7ziH98vxHxF7EwZDcnw5raJSTFmPWgkFZhUPn4U6gNVQ3DVnLkW8NeC2RoQvbVSq0lIxm9lXijyEr03Q46sAFlZ-8eJ43aMYzd22ykt505baBMjvCfUmICbTgFECfGwrKS619S8gzqoKWUvP8fKQWkUDjEZ_AmhtKMJQv1f07_JzRiiQlGaQ2OBQ",
          "e": "AQAB"
        },
        "attributes": {
          "enabled": true,
          "created": 1596062657,
          "updated": 1596062657,
          "recoveryLevel": "Recoverable\u002BPurgeable",
          "recoverableDays": 90
        }
      }
    },
    {
<<<<<<< HEAD
      "RequestUri": "https:\u002f\u002fdotnettestvault.vault.azure.net\u002fkeys\u002f16462329\u002f382cb37a6da548a1b8c8f59f911e5e91\u002fencrypt?api-version=7.1-preview",
=======
      "RequestUri": "https://heathskv.vault.azure.net/keys/16462329/c66a6a2e4078428e926a91cc9de12487/encrypt?api-version=7.1",
>>>>>>> 2d11c666
      "RequestMethod": "POST",
      "RequestHeaders": {
        "Accept": "application/json",
        "Authorization": "Sanitized",
        "Content-Length": "76",
        "Content-Type": "application/json",
        "traceparent": "00-be5bc0626b6f3b48a026c58d607e113f-05c5a2276001ae48-00",
        "User-Agent": [
          "azsdk-net-Security.KeyVault.Keys/4.1.0-dev.20200729.1",
          "(.NET Core 4.6.29017.01; Microsoft Windows 10.0.19041 )"
        ],
        "x-ms-client-request-id": "7d397f54aa05389a94c9601820e60b57",
        "x-ms-return-client-request-id": "true"
      },
      "RequestBody": {
        "alg": "RSA-OAEP-256",
        "value": "TwvmQV5f6RDTBnS-p1_Nz7kFZqHHFW_nLyLEcMlij1w"
      },
      "StatusCode": 200,
      "ResponseHeaders": {
        "Cache-Control": "no-cache",
        "Content-Length": "442",
        "Content-Type": "application/json; charset=utf-8",
        "Date": "Wed, 29 Jul 2020 22:44:16 GMT",
        "Expires": "-1",
        "Pragma": "no-cache",
        "Strict-Transport-Security": "max-age=31536000;includeSubDomains",
        "X-AspNet-Version": "4.0.30319",
        "X-Content-Type-Options": "nosniff",
        "x-ms-keyvault-network-info": "conn_type=Ipv4;addr=67.171.12.239;act_addr_fam=InterNetwork;",
        "x-ms-keyvault-region": "westus2",
        "x-ms-keyvault-service-version": "1.1.10.0",
        "x-ms-request-id": "4730623d-0457-4644-8e60-964a369125b6",
        "X-Powered-By": "ASP.NET"
      },
      "ResponseBody": {
        "kid": "https://heathskv.vault.azure.net/keys/16462329/c66a6a2e4078428e926a91cc9de12487",
        "value": "ZW_gT1d3hArutydbx2a_1r-JjuVueoRDviqUhxzM6ekyYfuiqvbWDPgMF7t5mAacbAZJ12Gc44vxxpRKnLyebDtZmx2TpW7C8P7H7_3ft7PC_hCJk1a6JhE2dvHEMMjkTfzaEdKqDjli6gvAsQQh2i6TasQoeCcNyDnaxxADO1xCRBmsOq-8IpPJ94Lj7kBNfodTpLnwdvBXeb89WPCh3QmUkevAvLeIERTeFu4AtOGPscST90Z5N9CJlVZTWqWmZJPmk0yJgdgUpmcz95R8FCUddSHe8-nCQ0w__xjP6orRqM1pDCrN1_dJYerzSWLygWeDiq2R4PtcmlCfZL2jDg"
      }
    },
    {
<<<<<<< HEAD
      "RequestUri": "https:\u002f\u002fdotnettestvault.vault.azure.net\u002fkeys\u002f16462329\u002f382cb37a6da548a1b8c8f59f911e5e91\u002fdecrypt?api-version=7.1-preview",
=======
      "RequestUri": "https://heathskv.vault.azure.net/keys/16462329/c66a6a2e4078428e926a91cc9de12487/decrypt?api-version=7.1",
>>>>>>> 2d11c666
      "RequestMethod": "POST",
      "RequestHeaders": {
        "Accept": "application/json",
        "Authorization": "Sanitized",
        "Content-Length": "375",
        "Content-Type": "application/json",
        "traceparent": "00-fd7b42a3f9ad734bb92f07377ffbdcff-aa2e4dbbd369de41-00",
        "User-Agent": [
          "azsdk-net-Security.KeyVault.Keys/4.1.0-dev.20200729.1",
          "(.NET Core 4.6.29017.01; Microsoft Windows 10.0.19041 )"
        ],
        "x-ms-client-request-id": "49208688fefa39e39cfe123c9b794670",
        "x-ms-return-client-request-id": "true"
      },
      "RequestBody": {
        "alg": "RSA-OAEP-256",
        "value": "ZW_gT1d3hArutydbx2a_1r-JjuVueoRDviqUhxzM6ekyYfuiqvbWDPgMF7t5mAacbAZJ12Gc44vxxpRKnLyebDtZmx2TpW7C8P7H7_3ft7PC_hCJk1a6JhE2dvHEMMjkTfzaEdKqDjli6gvAsQQh2i6TasQoeCcNyDnaxxADO1xCRBmsOq-8IpPJ94Lj7kBNfodTpLnwdvBXeb89WPCh3QmUkevAvLeIERTeFu4AtOGPscST90Z5N9CJlVZTWqWmZJPmk0yJgdgUpmcz95R8FCUddSHe8-nCQ0w__xjP6orRqM1pDCrN1_dJYerzSWLygWeDiq2R4PtcmlCfZL2jDg"
      },
      "StatusCode": 200,
      "ResponseHeaders": {
        "Cache-Control": "no-cache",
        "Content-Length": "143",
        "Content-Type": "application/json; charset=utf-8",
        "Date": "Wed, 29 Jul 2020 22:44:16 GMT",
        "Expires": "-1",
        "Pragma": "no-cache",
        "Strict-Transport-Security": "max-age=31536000;includeSubDomains",
        "X-AspNet-Version": "4.0.30319",
        "X-Content-Type-Options": "nosniff",
        "x-ms-keyvault-network-info": "conn_type=Ipv4;addr=67.171.12.239;act_addr_fam=InterNetwork;",
        "x-ms-keyvault-region": "westus2",
        "x-ms-keyvault-service-version": "1.1.10.0",
        "x-ms-request-id": "712fcf65-aaad-42d2-ab5e-e74ab4bf00e5",
        "X-Powered-By": "ASP.NET"
      },
      "ResponseBody": {
        "kid": "https://heathskv.vault.azure.net/keys/16462329/c66a6a2e4078428e926a91cc9de12487",
        "value": "TwvmQV5f6RDTBnS-p1_Nz7kFZqHHFW_nLyLEcMlij1w"
      }
<<<<<<< HEAD
    },
    {
      "RequestUri": "https:\u002f\u002fdotnettestvault.vault.azure.net\u002fkeys\u002f16462329?api-version=7.1-preview",
      "RequestMethod": "DELETE",
      "RequestHeaders": {
        "Accept": "application\u002fjson",
        "Authorization": "Sanitized",
        "Content-Type": "application\u002fjson",
        "Request-Id": "|410a2d6f-4e9928bed5806db0.",
        "User-Agent": [
          "azsdk-net-Security.KeyVault.Keys\u002f4.0.0-dev.20190809.1\u002bbf6dc88715a5e5de7b8e16b8d21a6608ca39b3f0",
          "(.NET Core 4.6.27817.01; Microsoft Windows 10.0.18362 )"
        ],
        "x-ms-client-request-id": "2769187650250eca6b2d0cfdb556c649",
        "x-ms-return-client-request-id": "true"
      },
      "RequestBody": null,
      "StatusCode": 200,
      "ResponseHeaders": {
        "Cache-Control": "no-cache",
        "Content-Length": "791",
        "Content-Type": "application\u002fjson; charset=utf-8",
        "Date": "Fri, 09 Aug 2019 09:46:29 GMT",
        "Expires": "-1",
        "Pragma": "no-cache",
        "Server": "Microsoft-IIS\u002f10.0",
        "Strict-Transport-Security": "max-age=31536000;includeSubDomains",
        "X-AspNet-Version": "4.0.30319",
        "X-Content-Type-Options": "nosniff",
        "x-ms-keyvault-network-info": "addr=98.237.193.253;act_addr_fam=InterNetwork;",
        "x-ms-keyvault-region": "westus",
        "x-ms-keyvault-service-version": "1.1.0.875",
        "x-ms-request-id": "383f6768-7b05-496c-ba47-e58c638dcb5e",
        "X-Powered-By": "ASP.NET"
      },
      "ResponseBody": {
        "recoveryId": "https:\u002f\u002fdotnettestvault.vault.azure.net\u002fdeletedkeys\u002f16462329",
        "deletedDate": 1565343989,
        "scheduledPurgeDate": 1573119989,
        "key": {
          "kid": "https:\u002f\u002fdotnettestvault.vault.azure.net\u002fkeys\u002f16462329\u002f382cb37a6da548a1b8c8f59f911e5e91",
          "kty": "RSA",
          "key_ops": [
            "encrypt",
            "decrypt",
            "sign",
            "verify",
            "wrapKey",
            "unwrapKey"
          ],
          "n": "voHvHwW1cU1Z0Y7zI2s4jNUWvmQtL7Vx3acDKEfT9NiSHve-w2GCp08_5dt2WNGFO8ThfZ_aPy2I5NcwNsnemrij41fAVEpUlXyGGKjnDNKjeuT1EoG7VVruiRwig-EDc5st3Z1h2Mof0nSMOKSL-SWJHwjWAP4JUCqO7s6mXFArclTUe_HyEzxvj_ecIkDRff27xssbrEpXf5qpDnV5G2IDEjixWfihB5x5SC9K64NUCLtqxhYaa9ogjBaUJ9q0l9sNX0ZA4rJEqS29ML6MGoZsnZzWgyJL1ihzSqHSWFR5Xs-vhBe1Gp7FIrOUXAFzvkDTIDugtY3d4K-fn_ODPQ",
          "e": "AQAB"
        },
        "attributes": {
          "enabled": true,
          "created": 1565343988,
          "updated": 1565343988,
          "recoveryLevel": "Recoverable\u002bPurgeable"
        }
      }
    },
    {
      "RequestUri": "https:\u002f\u002fdotnettestvault.vault.azure.net\u002fdeletedkeys\u002f16462329?api-version=7.1-preview",
      "RequestMethod": "DELETE",
      "RequestHeaders": {
        "Accept": "application\u002fjson",
        "Authorization": "Sanitized",
        "Content-Type": "application\u002fjson",
        "Request-Id": "|410a2d73-4e9928bed5806db0.",
        "User-Agent": [
          "azsdk-net-Security.KeyVault.Keys\u002f4.0.0-dev.20190809.1\u002bbf6dc88715a5e5de7b8e16b8d21a6608ca39b3f0",
          "(.NET Core 4.6.27817.01; Microsoft Windows 10.0.18362 )"
        ],
        "x-ms-client-request-id": "c67af190beb332cd3bb08830689464b5",
        "x-ms-return-client-request-id": "true"
      },
      "RequestBody": null,
      "StatusCode": 204,
      "ResponseHeaders": {
        "Cache-Control": "no-cache",
        "Date": "Fri, 09 Aug 2019 09:46:38 GMT",
        "Expires": "-1",
        "Pragma": "no-cache",
        "Server": "Microsoft-IIS\u002f10.0",
        "Strict-Transport-Security": "max-age=31536000;includeSubDomains",
        "X-AspNet-Version": "4.0.30319",
        "X-Content-Type-Options": "nosniff",
        "x-ms-keyvault-network-info": "addr=98.237.193.253;act_addr_fam=InterNetwork;",
        "x-ms-keyvault-region": "westus",
        "x-ms-keyvault-service-version": "1.1.0.875",
        "x-ms-request-id": "619ae196-605f-463c-bb28-831b6fa2f195",
        "X-Powered-By": "ASP.NET"
      },
      "ResponseBody": []
=======
>>>>>>> 2d11c666
    }
  ],
  "Variables": {
    "AZURE_KEYVAULT_URL": "https://heathskv.vault.azure.net",
    "RandomSeed": "1555762028"
  }
}<|MERGE_RESOLUTION|>--- conflicted
+++ resolved
@@ -1,11 +1,7 @@
 {
   "Entries": [
     {
-<<<<<<< HEAD
-      "RequestUri": "https:\u002f\u002fdotnettestvault.vault.azure.net\u002fkeys\u002f16462329\u002fcreate?api-version=7.1-preview",
-=======
       "RequestUri": "https://heathskv.vault.azure.net/keys/16462329/create?api-version=7.1",
->>>>>>> 2d11c666
       "RequestMethod": "POST",
       "RequestHeaders": {
         "Accept": "application/json",
@@ -45,11 +41,7 @@
       }
     },
     {
-<<<<<<< HEAD
-      "RequestUri": "https:\u002f\u002fdotnettestvault.vault.azure.net\u002fkeys\u002f16462329\u002fcreate?api-version=7.1-preview",
-=======
       "RequestUri": "https://heathskv.vault.azure.net/keys/16462329/create?api-version=7.1",
->>>>>>> 2d11c666
       "RequestMethod": "POST",
       "RequestHeaders": {
         "Accept": "application/json",
@@ -109,11 +101,7 @@
       }
     },
     {
-<<<<<<< HEAD
-      "RequestUri": "https:\u002f\u002fdotnettestvault.vault.azure.net\u002fkeys\u002f16462329\u002f382cb37a6da548a1b8c8f59f911e5e91\u002fencrypt?api-version=7.1-preview",
-=======
       "RequestUri": "https://heathskv.vault.azure.net/keys/16462329/c66a6a2e4078428e926a91cc9de12487/encrypt?api-version=7.1",
->>>>>>> 2d11c666
       "RequestMethod": "POST",
       "RequestHeaders": {
         "Accept": "application/json",
@@ -155,11 +143,7 @@
       }
     },
     {
-<<<<<<< HEAD
-      "RequestUri": "https:\u002f\u002fdotnettestvault.vault.azure.net\u002fkeys\u002f16462329\u002f382cb37a6da548a1b8c8f59f911e5e91\u002fdecrypt?api-version=7.1-preview",
-=======
       "RequestUri": "https://heathskv.vault.azure.net/keys/16462329/c66a6a2e4078428e926a91cc9de12487/decrypt?api-version=7.1",
->>>>>>> 2d11c666
       "RequestMethod": "POST",
       "RequestHeaders": {
         "Accept": "application/json",
@@ -199,103 +183,6 @@
         "kid": "https://heathskv.vault.azure.net/keys/16462329/c66a6a2e4078428e926a91cc9de12487",
         "value": "TwvmQV5f6RDTBnS-p1_Nz7kFZqHHFW_nLyLEcMlij1w"
       }
-<<<<<<< HEAD
-    },
-    {
-      "RequestUri": "https:\u002f\u002fdotnettestvault.vault.azure.net\u002fkeys\u002f16462329?api-version=7.1-preview",
-      "RequestMethod": "DELETE",
-      "RequestHeaders": {
-        "Accept": "application\u002fjson",
-        "Authorization": "Sanitized",
-        "Content-Type": "application\u002fjson",
-        "Request-Id": "|410a2d6f-4e9928bed5806db0.",
-        "User-Agent": [
-          "azsdk-net-Security.KeyVault.Keys\u002f4.0.0-dev.20190809.1\u002bbf6dc88715a5e5de7b8e16b8d21a6608ca39b3f0",
-          "(.NET Core 4.6.27817.01; Microsoft Windows 10.0.18362 )"
-        ],
-        "x-ms-client-request-id": "2769187650250eca6b2d0cfdb556c649",
-        "x-ms-return-client-request-id": "true"
-      },
-      "RequestBody": null,
-      "StatusCode": 200,
-      "ResponseHeaders": {
-        "Cache-Control": "no-cache",
-        "Content-Length": "791",
-        "Content-Type": "application\u002fjson; charset=utf-8",
-        "Date": "Fri, 09 Aug 2019 09:46:29 GMT",
-        "Expires": "-1",
-        "Pragma": "no-cache",
-        "Server": "Microsoft-IIS\u002f10.0",
-        "Strict-Transport-Security": "max-age=31536000;includeSubDomains",
-        "X-AspNet-Version": "4.0.30319",
-        "X-Content-Type-Options": "nosniff",
-        "x-ms-keyvault-network-info": "addr=98.237.193.253;act_addr_fam=InterNetwork;",
-        "x-ms-keyvault-region": "westus",
-        "x-ms-keyvault-service-version": "1.1.0.875",
-        "x-ms-request-id": "383f6768-7b05-496c-ba47-e58c638dcb5e",
-        "X-Powered-By": "ASP.NET"
-      },
-      "ResponseBody": {
-        "recoveryId": "https:\u002f\u002fdotnettestvault.vault.azure.net\u002fdeletedkeys\u002f16462329",
-        "deletedDate": 1565343989,
-        "scheduledPurgeDate": 1573119989,
-        "key": {
-          "kid": "https:\u002f\u002fdotnettestvault.vault.azure.net\u002fkeys\u002f16462329\u002f382cb37a6da548a1b8c8f59f911e5e91",
-          "kty": "RSA",
-          "key_ops": [
-            "encrypt",
-            "decrypt",
-            "sign",
-            "verify",
-            "wrapKey",
-            "unwrapKey"
-          ],
-          "n": "voHvHwW1cU1Z0Y7zI2s4jNUWvmQtL7Vx3acDKEfT9NiSHve-w2GCp08_5dt2WNGFO8ThfZ_aPy2I5NcwNsnemrij41fAVEpUlXyGGKjnDNKjeuT1EoG7VVruiRwig-EDc5st3Z1h2Mof0nSMOKSL-SWJHwjWAP4JUCqO7s6mXFArclTUe_HyEzxvj_ecIkDRff27xssbrEpXf5qpDnV5G2IDEjixWfihB5x5SC9K64NUCLtqxhYaa9ogjBaUJ9q0l9sNX0ZA4rJEqS29ML6MGoZsnZzWgyJL1ihzSqHSWFR5Xs-vhBe1Gp7FIrOUXAFzvkDTIDugtY3d4K-fn_ODPQ",
-          "e": "AQAB"
-        },
-        "attributes": {
-          "enabled": true,
-          "created": 1565343988,
-          "updated": 1565343988,
-          "recoveryLevel": "Recoverable\u002bPurgeable"
-        }
-      }
-    },
-    {
-      "RequestUri": "https:\u002f\u002fdotnettestvault.vault.azure.net\u002fdeletedkeys\u002f16462329?api-version=7.1-preview",
-      "RequestMethod": "DELETE",
-      "RequestHeaders": {
-        "Accept": "application\u002fjson",
-        "Authorization": "Sanitized",
-        "Content-Type": "application\u002fjson",
-        "Request-Id": "|410a2d73-4e9928bed5806db0.",
-        "User-Agent": [
-          "azsdk-net-Security.KeyVault.Keys\u002f4.0.0-dev.20190809.1\u002bbf6dc88715a5e5de7b8e16b8d21a6608ca39b3f0",
-          "(.NET Core 4.6.27817.01; Microsoft Windows 10.0.18362 )"
-        ],
-        "x-ms-client-request-id": "c67af190beb332cd3bb08830689464b5",
-        "x-ms-return-client-request-id": "true"
-      },
-      "RequestBody": null,
-      "StatusCode": 204,
-      "ResponseHeaders": {
-        "Cache-Control": "no-cache",
-        "Date": "Fri, 09 Aug 2019 09:46:38 GMT",
-        "Expires": "-1",
-        "Pragma": "no-cache",
-        "Server": "Microsoft-IIS\u002f10.0",
-        "Strict-Transport-Security": "max-age=31536000;includeSubDomains",
-        "X-AspNet-Version": "4.0.30319",
-        "X-Content-Type-Options": "nosniff",
-        "x-ms-keyvault-network-info": "addr=98.237.193.253;act_addr_fam=InterNetwork;",
-        "x-ms-keyvault-region": "westus",
-        "x-ms-keyvault-service-version": "1.1.0.875",
-        "x-ms-request-id": "619ae196-605f-463c-bb28-831b6fa2f195",
-        "X-Powered-By": "ASP.NET"
-      },
-      "ResponseBody": []
-=======
->>>>>>> 2d11c666
     }
   ],
   "Variables": {
