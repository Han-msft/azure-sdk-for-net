--- conflicted
+++ resolved
@@ -1,11 +1,7 @@
 {
   "Entries": [
     {
-<<<<<<< HEAD
-      "RequestUri": "https:\u002f\u002fdotnettestvault.vault.azure.net\u002fkeys\u002f1881246728\u002fcreate?api-version=7.1-preview",
-=======
       "RequestUri": "https://heathskv.vault.azure.net/keys/1881246728/create?api-version=7.1",
->>>>>>> 2d11c666
       "RequestMethod": "POST",
       "RequestHeaders": {
         "Accept": "application/json",
@@ -45,11 +41,7 @@
       }
     },
     {
-<<<<<<< HEAD
-      "RequestUri": "https:\u002f\u002fdotnettestvault.vault.azure.net\u002fkeys\u002f1881246728\u002fcreate?api-version=7.1-preview",
-=======
       "RequestUri": "https://heathskv.vault.azure.net/keys/1881246728/create?api-version=7.1",
->>>>>>> 2d11c666
       "RequestMethod": "POST",
       "RequestHeaders": {
         "Accept": "application/json",
@@ -106,11 +98,7 @@
       }
     },
     {
-<<<<<<< HEAD
-      "RequestUri": "https:\u002f\u002fdotnettestvault.vault.azure.net\u002fkeys\u002f1881246728\u002f045c16048d284bca940d4070877549cc?api-version=7.1-preview",
-=======
       "RequestUri": "https://heathskv.vault.azure.net/keys/1881246728/5ad0b68bb733480a8ef73897c5534446?api-version=7.1",
->>>>>>> 2d11c666
       "RequestMethod": "PATCH",
       "RequestHeaders": {
         "Accept": "application/json",
@@ -173,11 +161,7 @@
       }
     },
     {
-<<<<<<< HEAD
-      "RequestUri": "https:\u002f\u002fdotnettestvault.vault.azure.net\u002fkeys\u002f1881246728\u002f?api-version=7.1-preview",
-=======
       "RequestUri": "https://heathskv.vault.azure.net/keys/1881246728/?api-version=7.1",
->>>>>>> 2d11c666
       "RequestMethod": "GET",
       "RequestHeaders": {
         "Accept": "application/json",
@@ -229,100 +213,6 @@
           "recoverableDays": 90
         }
       }
-<<<<<<< HEAD
-    },
-    {
-      "RequestUri": "https:\u002f\u002fdotnettestvault.vault.azure.net\u002fkeys\u002f1881246728?api-version=7.1-preview",
-      "RequestMethod": "DELETE",
-      "RequestHeaders": {
-        "Accept": "application\u002fjson",
-        "Authorization": "Sanitized",
-        "Content-Type": "application\u002fjson",
-        "Request-Id": "|24a06f3b-44aa1cc26dede9d6.",
-        "User-Agent": [
-          "azsdk-net-Security.KeyVault.Keys\u002f4.0.0-dev.20190806.1\u002b549ac09c0c12d70f945de85b89974088680893d4",
-          "(.NET Core 4.6.27817.01; Microsoft Windows 10.0.18362 )"
-        ],
-        "x-ms-client-request-id": "4f3b395026ad0a348aaea984f34f478d",
-        "x-ms-return-client-request-id": "true"
-      },
-      "RequestBody": null,
-      "StatusCode": 200,
-      "ResponseHeaders": {
-        "Cache-Control": "no-cache",
-        "Content-Length": "507",
-        "Content-Type": "application\u002fjson; charset=utf-8",
-        "Date": "Tue, 06 Aug 2019 17:47:04 GMT",
-        "Expires": "-1",
-        "Pragma": "no-cache",
-        "Server": "Microsoft-IIS\u002f10.0",
-        "Strict-Transport-Security": "max-age=31536000;includeSubDomains",
-        "X-AspNet-Version": "4.0.30319",
-        "X-Content-Type-Options": "nosniff",
-        "x-ms-keyvault-network-info": "addr=131.107.160.97;act_addr_fam=InterNetwork;",
-        "x-ms-keyvault-region": "westus",
-        "x-ms-keyvault-service-version": "1.1.0.875",
-        "x-ms-request-id": "b218f2fd-7a92-4345-9769-4c58040429ca",
-        "X-Powered-By": "ASP.NET"
-      },
-      "ResponseBody": {
-        "recoveryId": "https:\u002f\u002fdotnettestvault.vault.azure.net\u002fdeletedkeys\u002f1881246728",
-        "deletedDate": 1565113624,
-        "scheduledPurgeDate": 1572889624,
-        "key": {
-          "kid": "https:\u002f\u002fdotnettestvault.vault.azure.net\u002fkeys\u002f1881246728\u002f045c16048d284bca940d4070877549cc",
-          "kty": "EC",
-          "key_ops": [
-            "sign",
-            "verify"
-          ],
-          "crv": "P-256",
-          "x": "D76qT_sXiVMAH3bB-Mobl10-l-8e3pdKA61S_rFnUns",
-          "y": "v11DkeQjbwKv36ebT6j31h8L_ODYQ2gGyVDcs756yxg"
-        },
-        "attributes": {
-          "enabled": false,
-          "created": 1565113624,
-          "updated": 1565113624,
-          "recoveryLevel": "Recoverable\u002bPurgeable"
-        }
-      }
-    },
-    {
-      "RequestUri": "https:\u002f\u002fdotnettestvault.vault.azure.net\u002fdeletedkeys\u002f1881246728?api-version=7.1-preview",
-      "RequestMethod": "DELETE",
-      "RequestHeaders": {
-        "Accept": "application\u002fjson",
-        "Authorization": "Sanitized",
-        "Content-Type": "application\u002fjson",
-        "Request-Id": "|24a06f41-44aa1cc26dede9d6.",
-        "User-Agent": [
-          "azsdk-net-Security.KeyVault.Keys\u002f4.0.0-dev.20190806.1\u002b549ac09c0c12d70f945de85b89974088680893d4",
-          "(.NET Core 4.6.27817.01; Microsoft Windows 10.0.18362 )"
-        ],
-        "x-ms-client-request-id": "4bb90ce50843990f1214d89aabdc1bfa",
-        "x-ms-return-client-request-id": "true"
-      },
-      "RequestBody": null,
-      "StatusCode": 204,
-      "ResponseHeaders": {
-        "Cache-Control": "no-cache",
-        "Date": "Tue, 06 Aug 2019 17:47:25 GMT",
-        "Expires": "-1",
-        "Pragma": "no-cache",
-        "Server": "Microsoft-IIS\u002f10.0",
-        "Strict-Transport-Security": "max-age=31536000;includeSubDomains",
-        "X-AspNet-Version": "4.0.30319",
-        "X-Content-Type-Options": "nosniff",
-        "x-ms-keyvault-network-info": "addr=131.107.160.97;act_addr_fam=InterNetwork;",
-        "x-ms-keyvault-region": "westus",
-        "x-ms-keyvault-service-version": "1.1.0.875",
-        "x-ms-request-id": "574bd9cd-7147-468f-aaa6-cf7f3e318066",
-        "X-Powered-By": "ASP.NET"
-      },
-      "ResponseBody": []
-=======
->>>>>>> 2d11c666
     }
   ],
   "Variables": {
