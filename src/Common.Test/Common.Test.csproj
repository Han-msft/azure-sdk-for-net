﻿<?xml version="1.0" encoding="utf-8"?>
<Project ToolsVersion="12.0" DefaultTargets="Build" xmlns="http://schemas.microsoft.com/developer/msbuild/2003">
  <Import Project="$(MSBuildExtensionsPath)\$(MSBuildToolsVersion)\Microsoft.Common.props" Condition="Exists('$(MSBuildExtensionsPath)\$(MSBuildToolsVersion)\Microsoft.Common.props')" />
  <PropertyGroup>
    <Configuration Condition=" '$(Configuration)' == '' ">Debug</Configuration>
    <Platform Condition=" '$(Platform)' == '' ">AnyCPU</Platform>
    <ProjectGuid>{CB18ACEB-2825-4884-91FA-05C31AC779FE}</ProjectGuid>
    <OutputType>Library</OutputType>
    <AppDesignerFolder>Properties</AppDesignerFolder>
    <RootNamespace>Microsoft.WindowsAzure.Common.Test</RootNamespace>
    <AssemblyName>Microsoft.WindowsAzure.Common.Test</AssemblyName>
    <TargetFrameworkVersion>v4.5</TargetFrameworkVersion>
    <FileAlignment>512</FileAlignment>
    <SolutionDir Condition="$(SolutionDir) == '' Or $(SolutionDir) == '*Undefined*'">..\..\</SolutionDir>
    <RestorePackages>true</RestorePackages>
  </PropertyGroup>
  <PropertyGroup Condition=" '$(Configuration)|$(Platform)' == 'Debug|AnyCPU' ">
    <DebugSymbols>true</DebugSymbols>
    <DebugType>full</DebugType>
    <Optimize>false</Optimize>
    <OutputPath>bin\Debug\</OutputPath>
    <DefineConstants>DEBUG;TRACE</DefineConstants>
    <ErrorReport>prompt</ErrorReport>
    <WarningLevel>4</WarningLevel>
  </PropertyGroup>
  <PropertyGroup Condition=" '$(Configuration)|$(Platform)' == 'Release|AnyCPU' ">
    <DebugType>pdbonly</DebugType>
    <Optimize>true</Optimize>
    <OutputPath>bin\Release\</OutputPath>
    <DefineConstants>TRACE</DefineConstants>
    <ErrorReport>prompt</ErrorReport>
    <WarningLevel>4</WarningLevel>
  </PropertyGroup>
  <ItemGroup>
    <Reference Include="Microsoft.Threading.Tasks">
      <HintPath>..\..\packages\Microsoft.Bcl.Async.1.0.165\lib\net45\Microsoft.Threading.Tasks.dll</HintPath>
    </Reference>
    <Reference Include="Microsoft.Threading.Tasks.Extensions">
      <HintPath>..\..\packages\Microsoft.Bcl.Async.1.0.165\lib\net45\Microsoft.Threading.Tasks.Extensions.dll</HintPath>
    </Reference>
    <Reference Include="System" />
    <Reference Include="System.Core" />
    <Reference Include="System.Data.Linq" />
    <Reference Include="System.Net" />
    <Reference Include="System.Net.Http" />
    <Reference Include="System.Net.Http.Extensions">
      <HintPath>..\..\packages\Microsoft.Net.Http.2.2.18\lib\net45\System.Net.Http.Extensions.dll</HintPath>
    </Reference>
    <Reference Include="System.Net.Http.Primitives">
      <HintPath>..\..\packages\Microsoft.Net.Http.2.2.18\lib\net45\System.Net.Http.Primitives.dll</HintPath>
    </Reference>
    <Reference Include="System.Net.Http.WebRequest" />
    <Reference Include="System.Xml.Linq" />
    <Reference Include="System.Data.DataSetExtensions" />
    <Reference Include="Microsoft.CSharp" />
    <Reference Include="System.Data" />
    <Reference Include="System.Xml" />
    <Reference Include="xunit">
      <HintPath>..\..\packages\xunit.1.9.2\lib\net20\xunit.dll</HintPath>
    </Reference>
    <Reference Include="xunit.extensions">
      <HintPath>..\..\packages\xunit.extensions.1.9.2\lib\net20\xunit.extensions.dll</HintPath>
    </Reference>
  </ItemGroup>
  <ItemGroup>
    <Compile Include="CloudExceptionTest.cs" />
    <Compile Include="Fakes\BadResponseDelegatingHandler.cs" />
    <Compile Include="Fakes\FakeHttpHandler.cs" />
    <Compile Include="Fakes\FakeServiceClientWithCredentials.cs" />
    <Compile Include="Fakes\FakeServiceClient.cs" />
    <Compile Include="Fakes\RecordedDelegatingHandler.cs" />
<<<<<<< HEAD
    <Compile Include="OData\FilterStringTest.cs" />
=======
    <Compile Include="Internals\UriHelperTest.cs" />
>>>>>>> 07b2a3b7
    <Compile Include="Properties\AssemblyInfo.cs" />
    <Compile Include="TokenCloudCredentialsTest.cs" />
    <Compile Include="ServiceClientTest.cs" />
    <Compile Include="Tracing\CloudTracingExtensionsTest.cs" />
    <Compile Include="TransientFaultHandling\GeneralRetryPolicyTests.cs" />
  </ItemGroup>
  <ItemGroup>
    <None Include="packages.config" />
  </ItemGroup>
  <ItemGroup>
    <ProjectReference Include="..\Common.NetFramework\Common.NetFramework.csproj">
      <Project>{14529261-9f9f-4d2f-80d5-b26677f51e8b}</Project>
      <Name>Common.NetFramework</Name>
    </ProjectReference>
    <ProjectReference Include="..\Common\Common.csproj">
      <Project>{856a1d19-c3bf-439a-bebf-e822a332bc12}</Project>
      <Name>Common</Name>
    </ProjectReference>
    <ProjectReference Include="..\Management\Management.csproj">
      <Project>{2b6d304f-5dc0-4052-a8ab-80e53c291e5f}</Project>
      <Name>Management</Name>
    </ProjectReference>
  </ItemGroup>
  <ItemGroup>
    <Service Include="{82A7F48D-3B50-4B1E-B82E-3ADA8210C358}" />
  </ItemGroup>
  <Import Project="$(MSBuildToolsPath)\Microsoft.CSharp.targets" />
  <Import Project="$(SolutionDir)\.nuget\NuGet.targets" Condition="Exists('$(SolutionDir)\.nuget\NuGet.targets')" />
  <Import Project="..\..\packages\Microsoft.Bcl.Build.1.0.13\tools\Microsoft.Bcl.Build.targets" Condition="Exists('..\..\packages\Microsoft.Bcl.Build.1.0.13\tools\Microsoft.Bcl.Build.targets')" />
  <Target Name="EnsureBclBuildImported" BeforeTargets="BeforeBuild" Condition="'$(BclBuildImported)' == ''">
    <Error Condition="!Exists('..\..\packages\Microsoft.Bcl.Build.1.0.13\tools\Microsoft.Bcl.Build.targets')" Text="This project references NuGet package(s) that are missing on this computer. Enable NuGet Package Restore to download them.  For more information, see http://go.microsoft.com/fwlink/?LinkID=317567." HelpKeyword="BCLBUILD2001" />
    <Error Condition="Exists('..\..\packages\Microsoft.Bcl.Build.1.0.13\tools\Microsoft.Bcl.Build.targets')" Text="The build restored NuGet packages. Build the project again to include these packages in the build. For more information, see http://go.microsoft.com/fwlink/?LinkID=317568." HelpKeyword="BCLBUILD2002" />
  </Target>
</Project><|MERGE_RESOLUTION|>--- conflicted
+++ resolved
@@ -69,11 +69,8 @@
     <Compile Include="Fakes\FakeServiceClientWithCredentials.cs" />
     <Compile Include="Fakes\FakeServiceClient.cs" />
     <Compile Include="Fakes\RecordedDelegatingHandler.cs" />
-<<<<<<< HEAD
     <Compile Include="OData\FilterStringTest.cs" />
-=======
     <Compile Include="Internals\UriHelperTest.cs" />
->>>>>>> 07b2a3b7
     <Compile Include="Properties\AssemblyInfo.cs" />
     <Compile Include="TokenCloudCredentialsTest.cs" />
     <Compile Include="ServiceClientTest.cs" />
