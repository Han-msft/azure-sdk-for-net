--- conflicted
+++ resolved
@@ -442,13 +442,10 @@
             url = url + "/datasources";
             List<string> queryParameters = new List<string>();
             queryParameters.Add("api-version=2014-09-01");
-<<<<<<< HEAD
-=======
             if (parameters != null && parameters.ContainerName != null)
             {
                 queryParameters.Add("ContainerName=" + Uri.EscapeDataString(parameters.ContainerName));
             }
->>>>>>> 1ccebbcf
             if (queryParameters.Count > 0)
             {
                 url = url + "?" + string.Join("&", queryParameters);
