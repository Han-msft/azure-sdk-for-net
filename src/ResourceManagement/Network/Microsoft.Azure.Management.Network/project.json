--- conflicted
+++ resolved
@@ -1,9 +1,5 @@
 {
-<<<<<<< HEAD
-  "version": "3.1.1-preview",
-=======
   "version": "3.2.0-preview",
->>>>>>> 305d05ec
   "description": "Provides management capabilities for Network services.",
   "authors": [ "Microsoft" ],
   "tags": [ "Microsoft Azure Network management", "Network", "Network management","REST HTTP client",  "windowsazureofficial" ],
