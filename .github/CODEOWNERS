# Instructions for CODEOWNERS file format and automatic build failure notifications:
# https://github.com/Azure/azure-sdk/blob/main/docs/policies/opensource.md#codeowners

# -----------------------------------------------------------------
# IMPORTANT NOTE:
#   The ordering of "ServiceLabel" blocks is important!
#
#   Matching takes place from bottom-to-top and will stop after the
#   first match.  Place less specific matches earlier in the file
#   and more specific matches later.
#
#   Be sure to add new entries in the area they belong, denoted by the
#   header wrapped in "#" characters. (e.g. SDK, EngSys, Management)
# -----------------------------------------------------------------

################
# Orphaned paths
################
# As of 2/1/2023 these paths have no owners:

# /**
# /.config/
# /.devcontainer/
# /.vscode/
# /common/Perf/
# /common/Stress/
# /doc/
# /samples/
# /tools/

##################
# Repository root
##################
# Catch all for loose files in the root, which are mostly global configuration and
# should not be changed without team discussion.
/*                                                                 @jsquire @pallavit @Azure/azure-sdk-write-net-core

################
# Automation
################

# Git Hub integration and bot rules
/.github/                                                          @jsquire @ronniegeraghty

# PRLabel: %EngSys
/sdk/template/                                                     @hallipr @weshaggard @benbp @chunyu3 @lirenhe @jsquire @pallavit

# Smoke tests
/common/SmokeTests/                                                @schaabs @tg-msft @jsquire @pallavit

#########
# SDK
#########

# Catch all
/sdk/                                                              @pallavit @jsquire

# ######## Core Libraries ########

# PRLabel: %Azure.Core
/sdk/core/                                                         @Azure/azure-sdk-write-net-core

# ServiceLabel: %Azure.Core
# AzureSdkOwners:                                                  @annelo-msft

# PRLabel: %Azure.Identity
/sdk/identity/                                                     @schaabs @christothes @Azure/azure-sdk-write-identity

# ServiceLabel: %Azure.Identity
# AzureSdkOwners:                                                  @christothes

# PRLabel: %Extensions
/sdk/extensions/                                                   @jsquire

# ServiceLabel: %Extensions
# AzureSdkOwners:                                                  @jsquire

# ######## Services ########

# ServiceLabel: %AAD
# ServiceOwners:                                                   @adamedx

# ServiceLabel: %AKS
# ServiceOwners:                                                   @Azure/aks-pm

# ServiceLabel: %Alerts Management
# ServiceOwners:                                                   @liadtal @yairgil

# ServiceLabel: %ARM
# ServiceOwners:                                                   @armleads-azure

# ServiceLabel: %ARM - Templates
# ServiceOwners:                                                   @armleads-azure

# ServiceLabel: %ARM - Tags
# ServiceOwners:                                                   @armleads-azure

# ServiceLabel: %ARM - Core
# ServiceOwners:                                                   @armleads-azure

# ServiceLabel: %ARM - Managed Applications
# ServiceOwners:                                                   @armleads-azure

# ServiceLabel: %ARM - Service Catalog
# ServiceOwners:                                                   @armleads-azure

# ServiceLabel: %ARM - RBAC
# ServiceOwners:                                                   @armleads-azure

# ServiceLabel: %ARO
# ServiceOwners:                                                   @mjudeikis @jim-minter @julienstroheker @amanohar

# ServiceLabel: %Advisor
# ServiceOwners:                                                   @mojayara @Prasanna-Padmanabhan

# ServiceLabel: %Analysis Services
# ServiceOwners:                                                   @athipp @taiwu @minghan

# ServiceLabel: %API Management
# ServiceOwners:                                                   @miaojiang

# PRLabel: %App Configuration
/sdk/appconfiguration/                                             @kinelski @ShivangiReja @jsquire @pallavit

# ServiceLabel: %App Configuration
# AzureSdkOwners:                                                  @kinelski
# ServiceOwners:                                                   @shenmuxiaosen @avanigupta

# ServiceLabel: %App Services
# ServiceOwners:                                                   @antcp @AzureAppServiceCLI

# PRLabel: %Attestation
/sdk/attestation/Azure.Security.Attestation                        @anilba06 @gkostal @Azure/azure-sdk-write-attestation

# ServiceLabel: %Attestation
# ServiceOwners:                                                   @anilba06 @gkostal

# ServiceLabel: %Authorization
# ServiceOwners:                                                   @darshanhs90 @AshishGargMicrosoft

# ServiceLabel: %Automation
# ServiceOwners:                                                   @jaspkaur28 @omairabdullah

# ServiceLabel: %AVS
# ServiceOwners:                                                   @cataggar @nivasn-msft @amitchat @aishu

# ServiceLabel: %Azure Data Explorer
# ServiceOwners:                                                   @ilayrn @orhasban @zoharHenMicrosoft @sagivf @Aviv-Yaniv

# PRLabel: %Azure Stack
/sdk/azurestack*/                                                  @sijuman @sarathys @bganapa @rakku-ms

# ServiceLabel: %Azure Stack
# ServiceOwners:                                                   @sijuman @sarathys @bganapa @rakku-ms

# ServiceLabel: %Azure Arc Enabled Servers
# ServiceOwners:                                                   @rpsqrd @edyoung

# PRLabel: %Batch
/sdk/batch/                                                        @wiboris @dpwatrous

# ServiceLabel: %Batch
# ServiceOwners:                                                   @wiboris @dpwatrous

# ServiceLabel: %BatchAI
# ServiceOwners:                                                   @matthchr

# ServiceLabel: %Billing
# ServiceOwners:                                                   @amberbhargava @shilpigautam @ramaganesan-rg @anand-rengasamy

# ServiceLabel: %Blueprint
# ServiceOwners:                                                   @alex-frankel @filizt

# ServiceLabel: %Bot Service
# ServiceOwners:                                                   @sgellock

# ServiceLabel: %Cloud Shell
# ServiceOwners:                                                   @maertendMSFT

# PRLabel: %Cognitive - Language
/sdk/cognitivelanguage/                                            @quentinRobinson @wangyuantao

# ServiceLabel: %Cognitive - Language
# ServiceOwners:                                                   @quentinRobinson @wangyuantao

# PRLabel: %Cognitive - Content Safety
/sdk/contentsafety/                                                @bowgong @mengaims @JieZhou000

# ServiceLabel: %Cognitive - Content Safety
# ServiceOwners:                     	                           @bowgong @mengaims @JieZhou000

# PRLabel: %Cognitive - Custom Vision
/sdk/cognitiveservices/Vision.CustomVision*/                       @areddish @tburns10

# ServiceLabel: %Cognitive - Custom Vision
# ServiceOwners:                                                   @areddish @tburns10

# PRLabel: %Cognitive - Computer Vision
/sdk/cognitiveservices/Vision.ComputerVision/                      @ryogok @TFR258 @tburns10 @areddish @toothache

# ServiceLabel: %Cognitive - Computer Vision
# ServiceOwners:                                                   @ryogok @TFR258 @tburns10 @areddish @toothache

# PRLabel: %Cognitive - Face
<<<<<<< HEAD
/sdk/cognitiveservices/Vision.Face/                                @JinyuID @dipidoo @longli0 @ShaoAnLin @lulululululu @leareai @Han-msft

# PRLabel: %Cognitive - Face
/sdk/vision/Azure.AI.Vision.Face/                                  @JinyuID @dipidoo @longli0 @ShaoAnLin @lulululululu @leareai @Han-msft

# ServiceLabel: %Cognitive - Face
# ServiceOwners:                                                   @JinyuID @dipidoo @longli0 @ShaoAnLin @lulululululu @leareai @Han-msft
=======
/sdk/cognitiveservices/Vision.Face/                                @JinyuID @dipidoo @SteveMSFT @msyache @longli0 @lulululululu

# ServiceLabel: %Cognitive - Face
# ServiceOwners:                                                   @JinyuID @dipidoo @SteveMSFT @msyache @longli0 @lulululululu
>>>>>>> a416381c

# PRLabel: %Cognitive - Form Recognizer
/sdk/documentintelligence/                                         @kinelski @pallavit @joseharriaga

# PRLabel: %Cognitive - Form Recognizer
/sdk/formrecognizer/                                               @kinelski @pallavit @joseharriaga

# ServiceLabel: %Cognitive - Form Recognizer
# AzureSdkOwners:                                                  @kinelski
# ServiceOwners:                                                   @ctstone @vkurpad

# PRLabel: %Cognitive - Metrics Advisor
/sdk/metricsadvisor/                                               @kinelski

# ServiceLabel: %Cognitive - Metrics Advisor
# AzureSdkOwners:                                                  @kinelski
# ServiceOwners:                                                   @bowgong

# PRLabel: %Cognitive - Anomaly Detector
/sdk/anomalydetector/                                              @conhua @mengaims @juaduan @moreOver0

# ServiceLabel: %Cognitive - Anomaly Detector
# ServiceOwners:                                                   @conhua @mengaims @juaduan @moreOver0

# PRLabel: %Cognitive - Health Insights
/sdk/healthinsights/                                               @asaflevi-ms @tomsft @koen-mertens

# ServiceLabel: %Cognitive - Health Insights
# ServiceOwners:                                                   @asaflevi-ms

# PRLabel: %Cognitive - Personalizer
/sdk/personalizer/                                                 @orenmichaely @tyclintw

# ServiceLabel: %Cognitive - Personalizer
# ServiceOwners:                                                   @orenmichaely @tyclintw

# PRLabel: %Cognitive - QnA Maker
/sdk/cognitiveservices/Knowledge.QnAMaker/                         @bingisbestest @nerajput1607

# ServiceLabel: %Cognitive - QnA Maker
# ServiceOwners:                                                   @bingisbestest @nerajput1607

# PRLabel: %Cognitive - Text Analytics
/sdk/textanalytics/                                                @quentinRobinson @wangyuantao @joseharriaga

# ServiceLabel: %Cognitive - Text Analytics
# ServiceOwners:                                                   @assafi @quentinRobinson @wangyuantao

# PRLabel: %Cognitive - Translator
/sdk/translation/                                                  @mikeymcz @cpoulain @joseharriaga

# ServiceLabel: %Cognitive - Translator
# ServiceOwners:                                                   @swmachan @mikeymcz @cpoulain

# ServiceLabel: %Cognitive - Speech
# ServiceOwners:                                                   @robch

# PRLabel: %Cognitive - LUIS
/sdk/cognitiveservices/Language.LUIS*/                             @cahann @kayousef

# ServiceLabel: %Cognitive - LUIS
# ServiceOwners:                                                   @cahann @kayousef

# ServiceLabel: %Cognitive - Content Moderator
# ServiceOwners:                                                   @swiftarrow11

# ServiceLabel: %Cognitive - Immersive Reader
# ServiceOwners:                                                   @metanMSFT

# ServiceLabel: %Cognitive - Ink Recognizer
# ServiceOwners:                                                   @olduroja

# PRLabel: %Cognitive - Bing
/sdk/cognitiveservices/Search.Bing*/                               @jaggerbodas-ms @arwong

# ServiceLabel: %Cognitive - Bing
# ServiceOwners:                                                   @jaggerbodas-ms @arwong

# ServiceLabel: %Cognitive - Mgmt
# ServiceOwners:                                                   @yangyuan

# ServiceLabel: %Commerce
# ServiceOwners:                                                   @ms-premp @qiaozha

# PRLabel: %Communication
/sdk/communication/                                                @acsdevx-msft

# ServiceLabel: %Communication
# ServiceOwners:                                                   @acsdevx-msft

# PRLabel: %Communication - Calling Server
/sdk/communication/Azure.Communication.CallingServer/              @minwoolee-msft

# PRLabel: %Communication - Chat
/sdk/communication/Azure.Communication.Chat/                       @LuChen-Microsoft

# PRLabel: %Communication - Common
/sdk/communication/Azure.Communication.Common/                     @Azure/acs-identity-sdk @AikoBB @maximrytych-ms @mjafferi-msft

# PRLabel: %Communication - Identity
/sdk/communication/Azure.Communication.Identity/                   @Azure/acs-identity-sdk @AikoBB @maximrytych-ms @mjafferi-msft

# PRLabel: %Communication - Phone Numbers
/sdk/communication/Azure.Communication.PhoneNumbers/               @miguhern @whisper6284 @RoyHerrod @danielav7

# PRLabel: %Communication - Programmable Connectivity
/sdk/communication/Azure.Communication.ProgrammableConnectivity/   @aronhegedusms

# PRLabel: %Communication - Short Codes
/sdk/communication/Azure.Communication.ShortCodes/                 @guilhermeluizsp @danielav7

# PRLabel: %Communication - SMS
/sdk/communication/Azure.Communication.Sms/                        @gfeitosa-msft @phermanov-msft @ilyapaliakou-msft @besh2014

# PRLabel: %Communication - Rooms
/sdk/communication/Azure.Communication.Rooms/                      @minnieliu @paolamvhz @alexokun @Mrayyan @shwali-msft @allchiang-msft @mikehang-msft

# PRLabel: %Compute
/sdk/compute/                                                      @sandido @dkulkarni-ms @haagha @madewithsmiles @MS-syh2qs @grizzlytheodore @TravisCragg-MSFT @melina5656

# ServiceLabel: %Compute
# ServiceOwners:                                                   @Drewm3 @TravisCragg-MSFT @nikhilpatel909 @sandeepraichura @hilaryw29 @MsGabsta @ushnaarshadkhan

# ServiceLabel: %Compute - Extensions
# ServiceOwners:                                                   @MsGabsta @TravisCragg-MSFT

# ServiceLabel: %Compute - Images
# ServiceOwners:                                                   @TravisCragg-MSFT @sandeepraichura

# ServiceLabel: %Compute - Managed Disks
# ServiceOwners:                                                   @TravisCragg-MSFT @ushnaarshadkhan

# ServiceLabel: %Compute - RDFE
# ServiceOwners:                                                   @Drewm3 @TravisCragg-MSFT

# ServiceLabel: %Compute - VM
# ServiceOwners:                                                   @Drewm3 @TravisCragg-MSFT

# ServiceLabel: %Compute - VMSS
# ServiceOwners:                                                   @TravisCragg-MSFT @hilaryw29

# PRLabel: %Confidential Ledger
/sdk/confidentialledger/                                           @christothes @PallabPaul

# ServiceLabel: %Confidential Ledger
# ServiceOwners:                                                   @PallabPaul

# ServiceLabel: %Consumption - Billing
# ServiceOwners:                                                   @ccmbpxpcrew

# ServiceLabel: %Consumption - Budget
# ServiceOwners:                                                   @ccmaxpcrew

# ServiceLabel: %Consumption - Query
# ServiceOwners:                                                   @ccmixpdevs

# ServiceLabel: %Consumption - RIandShowBack
# ServiceOwners:                                                   @ccmshowbackdevs

# ServiceLabel: %Consumption - UsageDetailsAndExport
# ServiceOwners:                                                   @TiagoCrewGitHubIssues

# ServiceLabel: %Connected Kubernetes
# ServiceOwners:                                                   @akashkeshari

# ServiceLabel: %Container Instances
# ServiceOwners:                                                   @dkkapur

# PRLabel: %Container Registry
/sdk/containerregistry/                                            @ShivangiReja @pallavit @annelo-msft @Azure/azsdk-acr

# ServiceLabel: %Container Registry
# AzureSdkOwners:                                                  @ShivangiReja
# ServiceOwners:                                                   @toddysm @yugangw-MSFT

# ServiceLabel: %Container Service
# ServiceOwners:                                                   @qike-ms @jwilder @thomas1206 @seanmck

# ServiceLabel: %Cosmos
/sdk/cosmosdb/                                                     @pjohari-ms @MehaKaushik @shurd @anfeldma-ms @zfoster @kushagraThapar

# ServiceLabel: %Cost Management - Billing
# ServiceOwners:                                                   @ccmbpxpcrew

# ServiceLabel: %Cost Management - Budget
# ServiceOwners:                                                   @ccmaxpcrew

# ServiceLabel: %Cost Management - Query
# ServiceOwners:                                                   @ccmixpdevs

# ServiceLabel: %Cost Management - RIandShowBack
# ServiceOwners:                                                   @ccmshowbackdevs

# ServiceLabel: %Cost Management - UsageDetailsAndExport
# ServiceOwners:                                                   @TiagoCrewGitHubIssues

# ServiceLabel: %Custom Providers
# ServiceOwners:                                                   @manoharp @MSEvanhi

# ServiceLabel: %Customer Insights
# ServiceOwners:                                                   @shefymk

# ServiceLabel: %CycleCloud
# ServiceOwners:                                                   @adriankjohnson

# ServiceLabel: %Data Bricks
# ServiceOwners:                                                   @yagupta

# ServiceLabel: %DataBox
# ServiceOwners:                                                   @tmvishwajit @matdickson @manuaery @madhurinms

# ServiceLabel: %Data Catalog
# ServiceOwners:                                                   @anilman

# ServiceLabel: %DataBox Edge
# ServiceOwners:                                                   @a-t-mason @ganzee @manuaery

# ServiceLabel: %Data Factory
# ServiceOwners:                                                   @shawnxzq @lmy269

# ServiceLabel: %Data Lake
# ServiceOwners:                                                   @sumantmehtams

# ServiceLabel: %Data Lake Storage Gen1
# ServiceOwners:                                                   @sumantmehtams

# ServiceLabel: %Data Lake Storage Gen2
# ServiceOwners:                                                   @sumantmehtams

# ServiceLabel: %Data Lake Analytics
# ServiceOwners:                                                   @idear1203

# ServiceLabel: %Data Lake Store
# ServiceOwners:                                                   @sumantmehtams

# ServiceLabel: %Data Migration
# ServiceOwners:                                                   @rgreenMSFT

# ServiceLabel: %Data Share
# ServiceOwners:                                                   @raedJarrar @jifems

# PRLabel: %DevCenter
/sdk/devcenter/                                                    @sebrenna @shivangireja

# ServiceLabel: %DevCenter
# ServiceOwners:                                                   @sebrenna

# ServiceLabel: %Dev Spaces
# ServiceOwners:                                                   @yuzorMa @johnsta @greenie-msft

# ServiceLabel: %Devtestlab
# ServiceOwners:                                                   @Tanmayeekamath

# ServiceLabel: %DevOps
# ServiceOwners:                                                   @narula0781 @ashishonce @romil07

# PRLabel: %Device Update
/sdk/deviceupdate/                                                 @dpokluda @sedols

# ServiceLabel: %Device Update
# ServiceOwners:                                                   @dpokluda @sedols

# PRLabel: %Digital Twins
/sdk/digitaltwins/                                                 @johngallardo @efriesner @abhinav-ghai @Aashish93-stack @sjiherzig @Satya-Kolluri

# ServiceLabel: %Digital Twins
# ServiceOwners:                                                   @johngallardo @efriesner @abhinav-ghai @Aashish93-stack @sjiherzig @Satya-Kolluri

# PRLabel: %Defender EASM
/sdk/easm/Azure.Analytics.Defender.Easm/                           @thang-bit

# ServiceLabel: %Defender EASM
# ServiceOwners:                                                   @thang-bit

# PRLabel: %Event Grid
/sdk/eventgrid/                                                    @Kishp01 @ahamad-MS @JoshLove-msft

# PRLabel: %Event Grid %Functions
/sdk/eventgrid/Microsoft.Azure.WebJobs.Extensions.EventGrid/       @jsquire @JoshLove-msft

# ServiceLabel: %Event Grid
# AzureSdkOwners:                                                  @JoshLove-msft
# ServiceOwners:                                                   @Kishp01 @ahamad-MS

# PRLabel: %Event Hubs
/sdk/eventhub/                                                     @jsquire @m-redding

# PRLabel: %Event Hubs %Functions
/sdk/eventhub/Microsoft.Azure.WebJobs.Extensions.EventHubs/        @JoshLove-msft @jsquire

# PRLabel: %Event Hubs
/sdk/eventhub/Microsoft.Azure.EventHubs/                           @serkantkaraca @sjkwak

# PRLabel: %Event Hubs
/sdk/eventhub/Microsoft.Azure.EventHubs.Processor/                 @serkantkaraca @sjkwak

# PRLabel: %Event Hubs
/sdk/eventhub/Microsoft.Azure.EventHubs.ServiceFabricProcessor/    @serkantkaraca @sjkwak

# ServiceLabel: %Event Hubs
# AzureSdkOwners:                                                  @jsquire
# ServiceOwners:                                                   @serkantkaraca @sjkwak

# ServiceLabel: %Functions
# AzureSdkOwners:                                                  @JoshLove-msft
# ServiceOwners:                                                   @ahmedelnably @fabiocav

# ServiceLabel: %Graph.Microsoft
# ServiceOwners:                                                   @dkershaw10 @baywet

# ServiceLabel: %Guest Configuration
# ServiceOwners:                                                   @mgreenegit @vivlingaiah

# PRlabel: %HDInsight
/sdk/hdinsight/                                                    @aim-for-better @idear1203 @deshriva

# ServiceLabel: %HDInsight
# ServiceOwners:                                                   @aim-for-better @idear1203 @deshriva

# ServiceLabel: %HPC Cache
# ServiceOwners:                                                   @romahamu @omzevall

# ServiceLabel: %Import Export
# ServiceOwners:                                                   @madhurinms

# PRLabel: %Iot
/sdk/iot*/                                                         @ethanann-ms @vighatke

# PRLabel: %Iot
/sdk/modelsrepository/                                             @timtay-microsoft @abhipsaMisra @digimaun @brycewang-microsoft @andyk-ms @tmahmood-microsoft @rido-min

# ServiceLabel: %IoT
# ServiceOwners:                                                   @ethanann-ms @vighatke @timtay-microsoft @abhipsaMisra @digimaun @brycewang-microsoft @andyk-ms @tmahmood-microsoft @rido-min

# ServiceLabel: %IoT - CLI
# ServiceOwners:                                                   @Azure/azure-iot-cli-triage

# PRLabel: %KeyVault
/sdk/keyvault/                                                     @heaths @schaabs @Azure/azsdk-keyvault

# ServiceLabel: %KeyVault
# AzureSdkOwners:                                                  @heaths
# ServiceOwners:                                                   @RandalliLama @jlichwa

# ServiceLabel: %Kubernetes Configuration
# ServiceOwners:                                                   @NarayanThiru

# ServiceLabel: %Kusto
# ServiceOwners:                                                   @ilayrn @orhasban

# ServiceLabel: %Lab Services
# ServiceOwners:                                                   @Tanmayeekamath

# PRLabel: %Load Test Service
/sdk/loadtestservice/                                              @abranj1219 @ninallam @NiveditJain @christothes

# ServiceLabel: %Load Test Service
# ServiceOwners:                                                   @abranj1219 @ninallam @NiveditJain

# ServiceLabel: %Logic App
# ServiceOwners:                                                   @Azure/azure-logicapps-team

# ServiceLabel: %LOUIS
# ServiceOwners:                                                   @minamnmik

# ServiceLabel: %Managed Identity
# ServiceOwners:                                                   @varunkch

# ServiceLabel: %Machine Learning
# ServiceOwners:                                                   @azureml-github

# ServiceLabel: %Machine Learning Compute
# ServiceOwners:                                                   @azureml-github

# ServiceLabel: %Machine Learning Experimentation
# ServiceOwners:                                                   @aashishb

# ServiceLabel: %ManagedServices
# ServiceOwners:                                                   @Lighthouse-Azure

# PRLabel: %Maps
/sdk/maps/                                                         @dubiety @khmic5 @andykao1213

# ServiceLabel: %Maps
# ServiceOwners:                                                   @dubiety @khmic5 @andykao1213

# ServiceLabel: %MariaDB
# ServiceOwners:                                                   @ajlam @ambhatna @kummanish

# ServiceLabel: %Marketplace Ordering
# ServiceOwners:                                                   @prbansa

# PRLabel: %Media Services
/sdk/mediaservices/                                                @akucer @naiteeks @bennage @giakas

# ServiceLabel: %Media Services
# ServiceOwners:                                                   @akucer @naiteeks @bennage @giakas

# ServiceLabel: %Migrate
# ServiceOwners:                                                   @shijojoy

# ServiceLabel: %Mobile Engagement
# ServiceOwners:                                                   @kpiteira

# PRLabel: %Monitor
/sdk/monitor/ci.yml                                                @nisha-bhatia @JoshLove-msft @pallavit @Azure/azure-sdk-write-monitor-data-plane

# PRLabel: %Monitor
/sdk/monitor/Azure.Monitor.Ingestion/                              @nisha-bhatia @JoshLove-msft @pallavit @Azure/azure-sdk-write-monitor-data-plane

# ServiceLabel: %Monitor
# AzureSdkOwners:                                                  @nisha-bhatia
# ServiceOwners:                                                   @SameergMS @dadunl @AzMonEssential @AzmonAlerts @AzmonActionG @AzmonLogA

# PRLabel: %Monitor - Query
/sdk/monitor/Azure.Monitor.Query/                                  @nisha-bhatia @JoshLove-msft @pallavit @Azure/azure-sdk-write-monitor-data-plane

# ServiceLabel: %Monitor - Query
# AzureSdkOwners:                                                  @nisha-bhatia
# ServiceOwners:                                                   @SameergMS @dadunl @AzMonEssential @AzmonAlerts @AzmonActionG @AzmonLogA @ToddKingMSFT

# ServiceLabel: %Monitor - ApplicationInsights
# ServiceOwners:                                                   @omziv @anatse @raronen @ischrei @danhadari @azmonapplicationinsights

# PRLabel: %Monitor - Distro
/sdk/monitor/Azure.Monitor.OpenTelemetry.AspNetCore/               @cijothomas @reyang @rajkumar-rangaraj @TimothyMothra @vishweshbankwar

# ServiceLabel: %Monitor - Distro
# ServiceOwners:                                                   @cijothomas @reyang @rajkumar-rangaraj @TimothyMothra @vishweshbankwar

# PRLabel: %Monitor - Exporter
/sdk/monitor/Azure.Monitor.OpenTelemetry.Exporter/                 @cijothomas @reyang @rajkumar-rangaraj @TimothyMothra @vishweshbankwar

# ServiceLabel: %Monitor - Exporter
# ServiceOwners:                                                   @cijothomas @reyang @rajkumar-rangaraj @TimothyMothra @vishweshbankwar

# ServiceLabel: %Monitor - LiveMetrics
# ServiceOwners:                                                   @cijothomas @reyang @rajkumar-rangaraj @TimothyMothra @vishweshbankwar @xiang17

# ServiceLabel: %MySQL
# ServiceOwners:                                                   @ajlam @ambhatna @kummanish

# PRLabel: %Mixed Reality
/sdk/mixedreality/                                                 @crtreasu @rgarcia @JoshLove-msft

# PRLabel: %Mixed Reality
/sdk/objectanchors/                                                @crtreasu @rgarcia @JoshLove-msft

# ServiceLabel: %Mixed Reality
# ServiceOwners:                                                   @crtreasu @rgarcia

# PRLabel: %Network
/sdk/network*/                                                     @aznetsuppgithub

# ServiceLabel: %Network
# ServiceOwners:                                                   @aznetsuppgithub

# ServiceLabel: %Network - Application Gateway
# ServiceOwners:                                                   @appgwsuppgithub

# ServiceLabel: %Network - Bastion
# ServiceOwners:                                                   @bastionsuppgithub

# ServiceLabel: %Network - DDOS Protection
# ServiceOwners:                                                   @ddossuppgithub

# ServiceLabel: %Network - ExpressRoute
# ServiceOwners:                                                   @exrsuppgithub

# ServiceLabel: %Network - Firewall
# ServiceOwners:                                                   @fwsuppgithub

# ServiceLabel: %Network - Front Door
# ServiceOwners:                                                   @cdnfdsuppgithub

# ServiceLabel: %Network - Virtual Network
# ServiceOwners:                                                   @vnetsuppgithub

# ServiceLabel: %Network - Load Balancer
# ServiceOwners:                                                   @slbsupportgithub

# ServiceLabel: %Network - Virtual Network NAT
# ServiceOwners:                                                   @vnetsuppgithub

# ServiceLabel: %Network - Network Watcher
# ServiceOwners:                                                   @netwatchsuppgithub

# PRLabel: %Network - DNS
/sdk/dns*/                                                         @dnssuppgithub

# ServiceLabel: %Network - DNS
# ServiceOwnerS:                                                   @dnssuppgithub

# ServiceLabel: %Network - Network Virtual Appliance
# ServiceOwners:                                                   @nvasuppgithub

# ServiceLabel: %Network - Virtual WAN
# ServiceOwners:                                                   @vwansuppgithub

# ServiceLabel: %Network - VPN Gateway
# ServiceOwners:                                                   @vpngwsuppgithub

# ServiceLabel: %Network - Private Link
# ServiceOwners:                                                   @privlinksuppgithub

# PRLabel: %Nginx
/sdk/nginx/                                                        @spencerofwiti @bangbingsyb

# ServiceLabel: %Nginx
# ServiceOwners:                                                   @spencerofwiti @bangbingsyb

# ServiceLabel: %Notification Hub
# ServiceOwners:                                                   @tjsomasundaram

# PRLabel: %OpenAI
/sdk/openai/                                                       @jpalvarezl @trrwilson @joseharriaga @m-nash

# ServiceLabel: %OpenAI
# ServiceOwners:                                                   @jpalvarezl @trrwilson

# PRLabel: %Image Analysis
/sdk/vision/Azure.AI.Vision.ImageAnalysis/                         @rhurey @dargilco

# ServiceLabel: %Image Analysis
# ServiceOwners:                                                   @rhurey @dargilco

# PRLabel: %Playwright
/sdk/playwrighttesting/                                            @shreyaanand @mjmadhu

# ServiceLabel: %Playwright
# ServiceOwners:                                                   @shreyaanand @mjmadhu

# ServiceLabel: %Policy
# ServiceOwners:                                                   @aperezcloud @kenieva

# ServiceLabel: %Policy Insights
# ServiceOwners:                                                   @kenieva

# ServiceLabel: %PostgreSQL
# ServiceOwners:                                                   @sunilagarwal @lfittl-msft @sr-msft @niklarin

# PRLabel: %Provisioning
/sdk/provisioning/                                                 @JoshLove-msft @tg-msft

# ServiceLabel: %Provisioning
# AzureSdkOwners:                                                  @JoshLove-msft

# PRLabel: %Quantum
/sdk/quantum/Azure.Quantum.Jobs/                                   @xfield

# ServiceLabel: %Quantum
# ServiceOwners:                                                   @xfield

# ServiceLabel: %Recovery Services Backup
# ServiceOwners:                                                   @Daya-Patil

# ServiceLabel: %Recovery Services Site-Recovery
# ServiceOwners:                                                   @Sharmistha-Rai

# ServiceLabel: %Redis Cache
# ServiceOwners:                                                   @yegu-ms

# ServiceLabel: %Reservations
# ServiceOwners:                                                   @corquiri

# ServiceLabel: %Resource Authorization
# ServiceOwners:                                                   @darshanhs90 @AshishGargMicrosoft

# ServiceLabel: %Resource Graph
# ServiceOwners:                                                   @chiragg4u

# ServiceLabel: %Resource Health
# ServiceOwners:                                                   @stephbaron

# ServiceLabel: %Scheduler
# ServiceOwners:                                                   @derek1ee

# ServiceLabel: %Security
# ServiceOwners:                                                   @chlahav

# ServiceLabel: %SecurityInsights
# ServiceOwners:                                                   @amirkeren

# PRLabel: %Search
/sdk/search/                                                       @ShivangiReja @kinelski @tg-msft @Azure/azsdk-search

# ServiceLabel: %Search
# AzureSdkOwners:                                                  @ShivangiReja
# ServiceOwners:                                                   @arv100kri @bleroy @tjacobhi

# PRLabel: %Service Bus
/sdk/servicebus/                                                   @JoshLove-msft @jsquire @m-redding

# PRLabel: %Service Bus %Functions
/sdk/servicebus/Microsoft.Azure.WebJobs.Extensions.ServiceBus/     @JoshLove-msft @jsquire

# ServiceLabel: %Service Bus
# AzureSdkOwners:                                                  @JoshLove-msft
# ServiceOwners:                                                   @shankarsama @EldertGrootenboer

# ServiceLabel: %Service Fabric
# ServiceOwners:                                                   @QingChenmsft @vaishnavk @juhacket

# PRLabel: %Schema Registry
/sdk/schemaregistry/                                               @jsquire @JoshLove-msft @m-redding

# ServiceLabel: %Schema Registry
# AzureSdkOwners:                                                  @m-redding
# ServiceOwners:                                                   @hmlam

# PRLabel: %SignalR
/sdk/signalr/                                                      @sffamily @chenkennt @Y-Sindo

# ServiceLabel: %SignalR
# ServiceOwners:                                                   @sffamily @chenkennt @Y-Sindo

# ServiceLabel: %SQL
# ServiceOwners:                                                   @azureSQLGitHub

# ServiceLabel: %SQL - VM
# ServiceOwners:                                                   @azureSQLGitHub

# ServiceLabel: %SQL - Backup & Restore
# ServiceOwners:                                                   @azureSQLGitHub

# ServiceLabel: %SQL - Data Security
# ServiceOwners:                                                   @azureSQLGitHub

# ServiceLabel: %SQL - Elastic Jobs
# ServiceOwners:                                                   @azureSQLGitHub

# ServiceLabel: %SQL - Managed Instance
# ServiceOwners:                                                   @azureSQLGitHub

# ServiceLabel: %SQL - Replication & Failover
# ServiceOwners:                                                   @azureSQLGitHub

# PRLabel: %Storage
/sdk/storage*/                                                     @seanmcc-msft @amnguye @jaschrep-msft @schaabs @tg-msft

# PRLabel: %Storage
/sdk/storage/Azure.Storage.*/                                      @seanmcc-msft @amnguye @jaschrep-msft @schaabs @tg-msft

# PRLabel: %Storage
/sdk/storage/Microsoft.Azure.WebJobs.*/                            @seanmcc-msft @amnguye @jaschrep-msft @tg-msft @fabiocav @mathewc

# ServiceLabel: %Storage
# ServiceOwners:                                                   @xgithubtriage

# ServiceLabel: %Storsimple
# ServiceOwners:                                                   @anoobbacker @ganzee @manuaery @patelkunal

# ServiceLabel: %Stream Analytics
# ServiceOwners:                                                   @atpham256

# ServiceLabel: %Subscription
# ServiceOwners:                                                   @anuragdalmia @shilpigautam @ramaganesan-rg

# ServiceLabel: %Support
# ServiceOwners:                                                   @shahbj79 @mit2nil @aygoya @ganganarayanan

# PRLabel: %Synapse
/sdk/synapse/                                                      @wonner @yanjungao718 @annelo-msft

# ServiceLabel: %Synapse
# ServiceOwners:                                                   @wonner @yanjungao718

# PRLabel: %Tables
/sdk/tables/                                                       @christothes

# ServiceLabel: %Tables
# AzureSdkOwners:                                                  @christothes
# ServiceOwners:                                                   @sakash279, @sivethe, @ThomasWeiss, @PaulCheng

# PRLabel: %TimeSeriesInsights
/sdk/timeseriesinsights/                                           @yeskarthik @rasidhan @dmdenmsft

# ServiceLabel: %TimeSeriesInsights
# ServiceOwners:                                                   @yeskarthik @rasidhan @dmdenmsft @Shipra1Mishra

# PRLabel: %VideoAnalyzer
/sdk/videoanalyzer/                                                @giakas

# ServiceLabel: %VideoAnalyzer
# ServiceOwners:                                                   @giakas

# ServiceLabel: %Web Apps
# ServiceOwners:                                                   @AzureAppServiceCLI @antcp

# PRLabel: %WebPubSub
/sdk/webpubsub/                                                    @vicancy @JialinXin @pallavit @KrzysztofCwalina

# PRLabel: %WebPubSub
/sdk/webpubsub/Microsoft.Azure.WebJobs.Extensions.WebPubSub/       @vicancy

# ServiceLabel: %WebPubSub
# ServiceOwners:                                                   @vicancy @JialinXin

# ######## Management Plane ########

# PRLabel: %Mgmt
/**/*Management*/                                                  @archerzz @ArcturusZhang @ArthurMa1978

# PRLabel: %Mgmt
/**/Azure.ResourceManager*/                                        @archerzz @ArcturusZhang @ArthurMa1978

# -----------------------------------------------------------------
# IMPORTANT NOTE:
#   This block acts as a catch-all, assigning Arthur triage for
#   all management issues not specifically owned by a partner
#   team.  Any management packages owned by partner teams must
#   blocks defined AFTER this one.  Matching takes place from
#   bottom-to-top and will stop after the first match.
# -----------------------------------------------------------------
# ServiceLabel: %Mgmt
# AzureSdkOwners:                                                  @ArthurMa1978

# PRLabel: %Astronomer
/sdk/astronomer/Azure.ResourceManager.Astro/                       @banggaurav

# ServiceLabel: %Astronomer %Mgmt
# ServiceOwners:                                                   @banggaurav

# PRLabel: %Communication - Resource Manager
/sdk/communication/Azure.ResourceManager.Communication/            @archerzz @ArcturusZhang @ArthurMa1978

# PRLabel: %Device Registry
/sdk/deviceregistry/Azure.ResourceManager.DeviceRegistry/          @davidemontanari @atastrophic @marcodalessandro @rohankhandelwal @riteshrao

# ServiceLabel: %Device Registry %Mgmt
# ServiceOwners:                                                   @davidemontanari @atastrophic @marcodalessandro @rohankhandelwal @riteshrao

# PRLabel: %Large Instance
/sdk/azurelargeinstance/Azure.ResourceManager.*/                   @8Gitbrix @archerzz @ArcturusZhang @ArthurMa1978

# ServiceLabel: %Large Instance %Mgmt
# ServiceOwners:                                                   @8Gitbrix

# PRLabel: %Network - CDN
/sdk/cdn/Azure.ResourceManager.*/                                  @ptnan7

# ServiceLabel: %Network - CDN %Mgmt
# ServiceOwners:                                                   @ptnan7

# PRLabel: %Network - Front Door
/sdk/frontdoor/Azure.ResourceManager.*/                            @ptnan7

# ServiceLabel: %Network - Front Door %Mgmt
# ServiceOwners:                                                   @ptnan7

# ServiceLabel: %Recovery Services Backup %Mgmt
# ServiceOwners:                                                   @Daya-Patil

# PRLabel: %Self Help
/sdk/selfhelp/Azure.ResourceManager.*/                             @siddiavinashmsft @archerzz @ArcturusZhang @ArthurMa1978

# ServiceLabel: %Self Help %Mgmt
# ServiceOwners:                                                   @siddiavinashmsft

# PRLabel: %Spring App Discovery
/sdk/springappdiscovery/Azure.ResourceManager.*/                   @sunkun99 @archerzz @ArcturusZhang @ArthurMa1978

# ServiceLabel: %Spring App Discovery %Mgmt
# ServiceOwners:                                                   @sunkun99

# Reviewers to double check any API changes
/sdk/**/api/                                                       @KrzysztofCwalina @tg-msft

# ######## Eng Sys ########
/eng/                                                              @hallipr @weshaggard @benbp
/eng/mgmt/                                                         @ArthurMa1978 @m-nash

# Add owners for notifications for specific pipelines
/eng/pipelines/aggregate-reports.yml                               @jsquire @pallavit
/eng/common/pipelines/codeowners-linter.yml                        @jsquire @pallavit
/sdk/eventhub/tests.data.yml                                       @serkantkaraca @sjkwak
/sdk/servicebus/tests.data.yml                                     @shankarsama @EldertGrootenboer

# Add owners for package dependency changes
/eng/Packages.Data.props                                           @JoshLove-msft @christothes @annelo-msft @KrzysztofCwalina @tg-msft @jsquire @pallavit @m-nash @ArthurMa1978

# ######## DPG ########

# Onboarding Documentation and Quickstarts
/doc/DataPlaneCodeGeneration                                       @chunyu3 @pshao25 @lirenhe @annelo-msft<|MERGE_RESOLUTION|>--- conflicted
+++ resolved
@@ -202,20 +202,13 @@
 # ServiceOwners:                                                   @ryogok @TFR258 @tburns10 @areddish @toothache
 
 # PRLabel: %Cognitive - Face
-<<<<<<< HEAD
-/sdk/cognitiveservices/Vision.Face/                                @JinyuID @dipidoo @longli0 @ShaoAnLin @lulululululu @leareai @Han-msft
+/sdk/cognitiveservices/Vision.Face/                                @dipidoo @longli0 @ShaoAnLin @lulululululu @leareai @Han-msft
 
 # PRLabel: %Cognitive - Face
-/sdk/vision/Azure.AI.Vision.Face/                                  @JinyuID @dipidoo @longli0 @ShaoAnLin @lulululululu @leareai @Han-msft
+/sdk/vision/Azure.AI.Vision.Face/                                  @dipidoo @longli0 @ShaoAnLin @lulululululu @leareai @Han-msft
 
 # ServiceLabel: %Cognitive - Face
-# ServiceOwners:                                                   @JinyuID @dipidoo @longli0 @ShaoAnLin @lulululululu @leareai @Han-msft
-=======
-/sdk/cognitiveservices/Vision.Face/                                @JinyuID @dipidoo @SteveMSFT @msyache @longli0 @lulululululu
-
-# ServiceLabel: %Cognitive - Face
-# ServiceOwners:                                                   @JinyuID @dipidoo @SteveMSFT @msyache @longli0 @lulululululu
->>>>>>> a416381c
+# ServiceOwners:                                                   @dipidoo @longli0 @ShaoAnLin @lulululululu @leareai @Han-msft
 
 # PRLabel: %Cognitive - Form Recognizer
 /sdk/documentintelligence/                                         @kinelski @pallavit @joseharriaga
